# Copyright 2024-2025 Olivier Romain, Francis Blais, Vincent Girouard, Marius Trudeau
#
#    Licensed under the Apache License, Version 2.0 (the "License");
#    you may not use this file except in compliance with the License.
#    You may obtain a copy of the License at
#
#        http://www.apache.org/licenses/LICENSE-2.0
#
#    Unless required by applicable law or agreed to in writing, software
#    distributed under the License is distributed on an "AS IS" BASIS,
#    WITHOUT WARRANTIES OR CONDITIONS OF ANY KIND, either express or implied.
#    See the License for the specific language governing permissions and
#    limitations under the License.

<<<<<<< HEAD
from qdecomp.utils.qgate import QGate
=======
from qdecomp.utils.qgate import QGate
from qdecomp.utils.steiner_ellipse import *
>>>>>>> 3c212b83
<|MERGE_RESOLUTION|>--- conflicted
+++ resolved
@@ -12,9 +12,5 @@
 #    See the License for the specific language governing permissions and
 #    limitations under the License.
 
-<<<<<<< HEAD
 from qdecomp.utils.qgate import QGate
-=======
-from qdecomp.utils.qgate import QGate
-from qdecomp.utils.steiner_ellipse import *
->>>>>>> 3c212b83
+from qdecomp.utils.steiner_ellipse import *