# Copyright 2024-2025 Olivier Romain, Francis Blais, Vincent Girouard, Marius Trudeau
#
#    Licensed under the Apache License, Version 2.0 (the "License");
#    you may not use this file except in compliance with the License.
#    You may obtain a copy of the License at
#
#        http://www.apache.org/licenses/LICENSE-2.0
#
#    Unless required by applicable law or agreed to in writing, software
#    distributed under the License is distributed on an "AS IS" BASIS,
#    WITHOUT WARRANTIES OR CONDITIONS OF ANY KIND, either express or implied.
#    See the License for the specific language governing permissions and
#    limitations under the License.

<<<<<<< HEAD
from cliffordplust.grid_problem.grid_algorithm_1D import *
=======
from cliffordplust.grid_problem.grid_algorithm_1D import *
from cliffordplust.grid_problem.steiner_ellipse import *
>>>>>>> 801025de
<|MERGE_RESOLUTION|>--- conflicted
+++ resolved
@@ -12,9 +12,5 @@
 #    See the License for the specific language governing permissions and
 #    limitations under the License.
 
-<<<<<<< HEAD
 from cliffordplust.grid_problem.grid_algorithm_1D import *
-=======
-from cliffordplust.grid_problem.grid_algorithm_1D import *
-from cliffordplust.grid_problem.steiner_ellipse import *
->>>>>>> 801025de
+from cliffordplust.grid_problem.steiner_ellipse import *