# Copyright 2024-2025 Olivier Romain, Francis Blais, Vincent Girouard, Marius Trudeau
#
#    Licensed under the Apache License, Version 2.0 (the "License");
#    you may not use this file except in compliance with the License.
#    You may obtain a copy of the License at
#
#        http://www.apache.org/licenses/LICENSE-2.0
#
#    Unless required by applicable law or agreed to in writing, software
#    distributed under the License is distributed on an "AS IS" BASIS,
#    WITHOUT WARRANTIES OR CONDITIONS OF ANY KIND, either express or implied.
#    See the License for the specific language governing permissions and
#    limitations under the License.

<<<<<<< HEAD
from cliffordplust.grid_problem.grid_algorithms import *
from cliffordplust.grid_problem.steiner_ellipse import *
=======
from cliffordplust.grid_problem.grid_algorithm_1D import *
>>>>>>> 903562df
<|MERGE_RESOLUTION|>--- conflicted
+++ resolved
@@ -12,9 +12,4 @@
 #    See the License for the specific language governing permissions and
 #    limitations under the License.
 
-<<<<<<< HEAD
-from cliffordplust.grid_problem.grid_algorithms import *
-from cliffordplust.grid_problem.steiner_ellipse import *
-=======
-from cliffordplust.grid_problem.grid_algorithm_1D import *
->>>>>>> 903562df
+from cliffordplust.grid_problem.grid_algorithm_1D import *