--- conflicted
+++ resolved
@@ -12,26 +12,6 @@
 #    See the License for the specific language governing permissions and
 #    limitations under the License.
 
-<<<<<<< HEAD
-"""
-Symbolic computation with ring elements.
-
-The ring module provides tools for symbolic computations with elements of various mathematical rings.
-Rings are used in many algorithms for the approximation of z-rotation gates into Clifford+T unitaries.
-For more information, see 
-Neil J. Ross and Peter Selinger, Optimal ancilla-free Clifford+T approximation of z-rotations, 
-https://arxiv.org/pdf/1403.2975.
-
-Classes:
-    - D: Ring of dyadic fractions \u2145.
-    - Zsqrt2: Ring of quadratic integers with radicand 2 \u2124[\u221a2].
-    - Dsqrt2: Ring of quadratic dyadic fractions with radicand 2 \u2145[\u221a2].
-    - Zomega: Ring of cyclotomic integers of degree 8 \u2124[\u03C9].
-    - Domega: Ring of cyclotomic dyadic fractions of degree 8 \u2145[\u03C9].
-"""
-
-=======
->>>>>>> 903562df
 from __future__ import annotations
 
 import math
