from __future__ import annotations

import math
from typing import Any, Iterator, Callable

import numpy as np

from grid_algorithm_1D.Zsqrt2 import Zsqrt2


class D:
    """Class to do symbolic computation with elements of the ring of dyadic fractions D.

    The ring element has the form a / b^k, where a is an integer and k is a positive integer.
    The fraction will automatically be reduced in the case of a even numerator.

    Attributes:
        num (int): Numerator of the ring element.
        denom (int): Power of 2 in the denominator of the ring element.
        is_integer (bool): True if the ring element is an integer.
    """

    def __init__(self, num: int, denom: int) -> None:
        """Initialize the ring element.

        Args:
            num (int): Numerator of the ring element
            denom (int): Power of 2 in the denominator of the ring element.

        Raises:
            TypeError: If num or denom are not integers.
            ValueError: If denom is not positive.
        """
        if not isinstance(num, (int, np.int32, np.int64)) or not isinstance(
            denom, (int, np.int32, np.int64)
        ):
            raise TypeError(
                f"Class arguments must be of type int but received {type(num).__name__ if not isinstance(num, (int, np.int32, np.int64)) else type(denom).__name__}."
            )
        elif denom < 0:
            raise ValueError(f"denom value must be positive but got {denom}")
        self._num = num
        self._denom = denom
        self.__reduce()

    @property
    def num(self) -> int:
        return self._num

    @property
    def denom(self) -> int:
        return self._denom

    @property
    def is_integer(self) -> bool:
        """Return True if the exponent in the denominator is 0, i.e. if the number is an integer."""
        return self.denom == 0

    def __reduce(self) -> None:
        """Reduce the fraction if the numerator is even."""
        if self.num == 0:
            self._denom = 0
        while self.num % 2 == 0 and self.num != 0 and self.denom > 0:
            self._num //= 2
            self._denom -= 1

    def __neg__(self) -> D:
        """Define the negation of the class D."""
        return D(-self.num, self.denom)

    def __repr__(self) -> str:
        """Define the string representation of the class D."""
        if self.denom == 0:
            return str(self.num)
        else:
            return f"{self.num}/2^{self.denom}"

    def __float__(self) -> float:
        """Define the float value of the class."""
        return self.num / 2**self.denom

    def __eq__(self, nb: Any) -> bool:
        """Define the equality of the D class."""
        return math.isclose(float(self), nb)

    def __add__(self, nb: D | int) -> D:
        """Define the summation operation for the D class. Allow summation with D elements or integers."""
        if not isinstance(nb, (D, int, np.int32, np.int64)):
            raise TypeError(
                f"Summation operation is not defined for the {type(nb).__name__} class."
            )
        if isinstance(nb, D):
            if self._denom >= nb._denom:
                num = self.num + nb.num * 2 ** (self.denom - nb.denom)
                denom = self.denom
                return D(num, denom)
            else:
                num = nb.num + self.num * 2 ** (nb.denom - self.denom)
                denom = nb.denom
                return D(num, denom)
        elif isinstance(nb, (int, np.int32, np.int64)):
            return D(self.num + nb * 2**self.denom, self.denom)

    def __radd__(self, nb: int) -> D:
        """Define the right summation of integers with the D class."""
        return self.__add__(nb)

    def __sub__(self, nb: D | int) -> D:
        """Define the subtraction operation for the D class. Allow subtraction with D elements or integers."""
        if not isinstance(nb, (D, int, np.int32, np.int64)):
            raise TypeError(
                f"Subtraction operation is not defined for the {type(nb).__name__} class."
            )
        return self.__add__(-nb)

    def __rsub__(self, nb: int) -> D:
        """Define the right subtraction of integers with the D class."""
        return -self + nb

    def __mul__(self, nb: D | int) -> D:
        """Define the product operation for the D class. Allow products with D elements or with integers."""
        if not isinstance(nb, (D, int, np.int32, np.int64)):
            raise TypeError(
                f"Product operation is not defined for the {type(nb).__name__} class."
            )
        if isinstance(nb, D):
            return D(self.num * nb.num, self.denom + nb.denom)
        elif isinstance(nb, (int, np.int32, np.int64)):
            return D(self.num * nb, self.denom)

    def __rmul__(self, nb: int) -> D:
        """Define the right multiplication of integers with the D class."""
        return self.__mul__(nb)


class Domega:
    """Class to do symbolic computation with elements of the ring D[ω].

    The ring element has the form aω^3 + bω^2 + cω + d, where ω = (1 + i)/√2 is the eight root of unity.
    The coefficients a, b, c, d are dyadic fractions of the form m / 2^n, where m is an integer and n is a positive integer.
    The coefficient will be automatically reduced when the class is initialized.

    The ring element can also be expressed as alpha + i*beta, where i = √-1, and alpha and beta are numbers in te ring D[√2].
    alpha = d + (c-a)/2 √2 and beta = b + (c+a)/2 √2.

    Attributes:
        a (D): ω^3 coefficient of the ring element.
        b (D): ω^2 coefficient of the ring element.
        c (D): ω^1 coefficient of the ring element.
        d (D): ω^0 coefficient of the ring element.
        is_Zomega (bool): True if the ring element is also in the ring Z[ω].
    """

    def __init__(
        self,
        a: tuple[int, int] | D,
        b: tuple[int, int] | D,
        c: tuple[int, int] | D,
        d: tuple[int, int] | D,
    ) -> None:
        """Initialize the Domega class.

        Args:
            a (tuple[int, int] | D): ω^3 coefficient of the ring element.
            b (tuple[int, int] | D): ω^2 coefficient of the ring element.
            c (tuple[int, int] | D): ω^1 coefficient of the ring element.
            d (tuple[int, int] | D): ω^0 coefficient of the ring element.

        Raises:
            TypeError: If the class arguments are not tuples or D.
            TypeError: If the tuple arguments are not integers.
            TypeError: If the tuple are not of length 2.
            ValueError: If the denominator exponent is negative.
        """
        for input in (a, b, c, d):
            if isinstance(input, tuple):
                if any(
                    [
                        not isinstance(value, (int, np.int32, np.int64))
                        for value in input
                    ]
                ):
                    raise TypeError(
                        f"Tuple entries must be integers, but received {type(input[[not isinstance(value, (int, np.int32, np.int64)) for value in input].index(True)]).__name__}"
                    )
                elif len(input) != 2:
                    raise TypeError(
                        f"Tuple only takes two parameters (num, denom) but received {len(input)}"
                    )
                elif input[1] < 0:
                    raise ValueError(f"denom value must be positive but got {input[1]}")
            elif not isinstance(input, D):
                raise TypeError(
                    f"Class arguments must be of type tuple[int, int] or D objects but received {type(input).__name__}."
                )

        self._a: D = a if isinstance(a, D) else D(a[0], a[1])
        self._b: D = b if isinstance(b, D) else D(b[0], b[1])
        self._c: D = c if isinstance(c, D) else D(c[0], c[1])
        self._d: D = d if isinstance(d, D) else D(d[0], d[1])

    @property
    def a(self):
        return self._a

    @property
    def b(self):
        return self._b

    @property
    def c(self):
        return self._c

    @property
    def d(self):
        return self._d

    @property
    def is_Zomega(self) -> bool:
        return all([coeff.is_integer for coeff in self])

    def real(self) -> float:
        """Return the real part of the ring element in float representation."""
        return float(self.d) + float(self.c - self.a) / math.sqrt(2)

    def imag(self) -> float:
        """Return the imaginary part of the ring element in float representation."""
        return float(self.b) + float(self.a + self.c) / math.sqrt(2)

    def sde(self) -> int | float:
        """Return the smallest denominator exponent (sde) of base √2 of the ring element.

        The sde of the ring element d ∈ D[ω] is the smallest integer value k such that d * (√2)^k ∈ Z[ω]
        """
        sde: int = 0
        if any([coeff.denom != 0 for coeff in self]):
            k_max: int = max([coeff.denom for coeff in self])
            coeffs: list[int] = [
                coeff.num * 2 ** (k_max - coeff.denom) for coeff in self
            ]
            sde += 2 * k_max
        else:
            coeffs = [coeff.num for coeff in self]
            if not any(coeffs):
                return -math.inf
            while all([coeff % 2 == 0 for coeff in coeffs]) and any(coeffs):
                coeffs = [coeff // 2 for coeff in coeffs]
                sde -= 2
        while (
            coeffs[0] % 2 == coeffs[2] % 2
            and coeffs[1] % 2 == coeffs[3] % 2
            and any(coeffs)
        ):
            alpha: int = (coeffs[1] - coeffs[3]) // 2
            beta: int = (coeffs[2] + coeffs[0]) // 2
            gamma: int = (coeffs[1] + coeffs[3]) // 2
            delta: int = (coeffs[2] - coeffs[0]) // 2
            coeffs = [alpha, beta, gamma, delta]
            sde -= 1
        return sde

    def complex_conjugate(self) -> Domega:
        """Return the complex conjugate of the ring element."""
        return Domega(a=-self.c, b=-self.b, c=-self.a, d=self.d)

    def sqrt2_conjugate(self) -> Domega:
        """Return the √2 conjugate of the ring element."""
        return Domega(a=-self.a, b=self.b, c=-self.c, d=self.d)

    def __repr__(self) -> str:
        """Define the string representation of the class."""
<<<<<<< HEAD
        sign = lambda coeff: "+" if coeff.num >= 0 else "-"
        value = lambda coeff: str(coeff) if coeff.num >= 0 else str(-coeff)
        return f"{'' if self.a.num >= 0 else '-'}{value(self.a)} ω3 {sign(self.b)} {value(self.b)} ω2 {sign(self.c)} {value(self.c)} ω1 {sign(self.d)} {value(self.d)}"
=======
        sign: Callable[[D], str] = lambda coeff: "+" if coeff.num >= 0 else "-"
        value: Callable[[D], str] = lambda coeff: str(coeff) if coeff.num >= 0 else str(-coeff)
        omega: Callable[[int], str] = lambda index: "ω" + str(index) if index > 0 else ""
        if all([coeff.num == 0 for coeff in self]):
            return "0"
        else:
            output: str = ""
            for index, coeff in enumerate(self):
                if coeff.num != 0:
                    if coeff.num < 0:
                        output += sign(coeff) + " " + value(coeff) + omega(3 - index) + " "
                    elif coeff.num > 0 and len(output) == 0:
                        output += str(coeff) + omega(3 - index) + " "
                    else:
                        output += sign(coeff) + " " + value(coeff) + omega(3 - index) + " "
        return output.rstrip()
>>>>>>> 750edc6d

    def __getitem__(self, i: int | slice) -> D | list[D]:
        """Return the coefficients of the ring element from their index."""
        return [self.a, self.b, self.c, self.d][i]

    def __iter__(self) -> Iterator[D]:
        """Allow iteration in the class coefficients."""
        return iter([self.a, self.b, self.c, self.d])

    def __neg__(self) -> Domega:
        """Define the negation of the ring element."""
        return Domega(-self.a, -self.b, -self.c, -self.d)

    def __complex__(self) -> complex:
        """Define the complex representation of the class."""
        return self.real() + 1.0j * self.imag()

    def __add__(self, nb: Domega | D | int) -> Domega:
        """Define the summation operation for the Domega class.

        Allow summation with int, D objects and Domega objects.
        """
        if isinstance(nb, (int, np.int32, np.int64, D)):
            return Domega(self.a, self.b, self.c, self.d + nb)
        elif isinstance(nb, Domega):
            return Domega(self.a + nb.a, self.b + nb.b, self.c + nb.c, self.d + nb.d)
        else:
            raise TypeError(
                f"Summation operation is not defined with {type(nb).__name__}."
            )

    def __radd__(self, nb: int | D) -> Domega:
        """Define the right summation of integers and D objects with the Domega class."""
        return self.__add__(nb)

    def __iadd__(self, nb: int | D | Domega) -> Domega:
        """Define the in-place summation operation for the class."""
        return self.__add__(nb)

    def __sub__(self, nb: int | D | Domega) -> Domega:
        """Define the subtraction operation for the Domega class.

        Allow subtraction with int, D objects and Domega objects.
        """
        if not isinstance(nb, ((int, np.int32, np.int64, D, Domega))):
            raise TypeError(
                f"Subtraction operation is not defined with {type(nb).__name__}."
            )
        return self.__add__(-nb)

    def __rsub__(self, nb: int | D) -> Domega:
        """Define the right subtraction of integers and D objects with the Domega class."""
        return -self + nb

    def __isub__(self, nb: int | D | Domega) -> Domega:
        """Define the in-place subtraction for the class."""
        return self.__sub__(nb)

    def __mul__(self, nb: Domega | D | int) -> Domega:
        """Define the multiplication operation for the Domega class.

        Allow multiplication with int, D objects and Domega objects.
        """
        if isinstance(nb, (int, np.int32, np.int64)):
            return Domega(
                self.a * D(nb, 0),
                self.b * D(nb, 0),
                self.c * D(nb, 0),
                self.d * D(nb, 0),
            )
        elif isinstance(nb, D):
            return Domega(self.a * nb, self.b * nb, self.c * nb, self.d * nb)
        elif isinstance(nb, Domega):
            a: D = (self.a * nb.d) + (self.b * nb.c) + (self.c * nb.b) + (self.d * nb.a)
            b: D = (
                -(self.a * nb.a) + (self.b * nb.d) + (self.c * nb.c) + (self.d * nb.b)
            )
            c: D = (
                -(self.a * nb.b) + -(self.b * nb.a) + (self.c * nb.d) + (self.d * nb.c)
            )
            d: D = (
                -(self.a * nb.c) + -(self.b * nb.b) + -(self.c * nb.a) + (self.d * nb.d)
            )
            return Domega(a, b, c, d)
        else:
            raise TypeError(
                f"Product operation is not defined with {type(nb).__name__}."
            )

    def __rmul__(self, nb: int | D) -> Domega:
        """Define the right multiplication of integers and D objects with the Domega class."""
        return self.__mul__(nb)

    def __imul__(self, nb: int | D | Domega) -> Domega:
        """Define the in-place multiplication for the class."""
        return self.__mul__(nb)

    def __pow__(self, power: int) -> Domega:
        """Define the power operation for the Domega class.

        Exponent must be positive integers.
        """
        if not isinstance(power, (int, np.int32, np.int64)):
            raise TypeError(
                f"Exponent must be an integer, but received {type(power).__name__}."
            )
        if power < 0:
            raise ValueError(
                f"Expected exponent to be a positive integer, but got {power}."
            )
        out = Domega((0, 0), (0, 0), (0, 0), (1, 0))
        for _ in range(power):
            out *= self
        return out

    def __eq__(self, other):
        """Define the equality of the Domega class."""
        if isinstance(other, Domega):
            return (
                self.a == other.a
                and self.b == other.b
                and self.c == other.c
                and self.d == other.d
            )
        return False


H_11 = Domega((-1, 1), (0, 0), (1, 1), (0, 0))
T_11 = Domega((0, 0), (0, 0), (0, 0), (1, 0))
T_12 = Domega((0, 0), (0, 0), (0, 0), (0, 0))
T_22 = Domega((0, 0), (0, 0), (1, 0), (0, 0))
T_22_inv = Domega((-1, 0), (0, 0), (0, 0), (0, 0))
H = np.array([[H_11, H_11], [H_11, -H_11]], dtype=Domega)
T = np.array([[T_11, T_12], [T_12, T_22]], dtype=Domega)
T_inv = np.array([[T_11, T_12], [T_12, T_22_inv]], dtype=Domega)

if __name__ == "__main__":
    n1 = Domega(D(1, 4), D(-5, 0), (3, 4), D(-14, 2))
    n2 = Domega(D(0, 0), D(0, 0), D(0, 0), D(1, 2))
    n3 = Domega(D(3, 2), D(5, 2), D(7, 2), D(9, 2))
    n0 = Domega((0, 0), (0, 0), (0, 0), (0, 0))
    print(n3.sde())
    print(n1)
    print((n1**0))
    print(H_11.real())
    print(T @ T @ T @ T)
    print(T_inv)
    print(T_inv @ T)<|MERGE_RESOLUTION|>--- conflicted
+++ resolved
@@ -269,14 +269,13 @@
 
     def __repr__(self) -> str:
         """Define the string representation of the class."""
-<<<<<<< HEAD
-        sign = lambda coeff: "+" if coeff.num >= 0 else "-"
-        value = lambda coeff: str(coeff) if coeff.num >= 0 else str(-coeff)
-        return f"{'' if self.a.num >= 0 else '-'}{value(self.a)} ω3 {sign(self.b)} {value(self.b)} ω2 {sign(self.c)} {value(self.c)} ω1 {sign(self.d)} {value(self.d)}"
-=======
         sign: Callable[[D], str] = lambda coeff: "+" if coeff.num >= 0 else "-"
-        value: Callable[[D], str] = lambda coeff: str(coeff) if coeff.num >= 0 else str(-coeff)
-        omega: Callable[[int], str] = lambda index: "ω" + str(index) if index > 0 else ""
+        value: Callable[[D], str] = lambda coeff: (
+            str(coeff) if coeff.num >= 0 else str(-coeff)
+        )
+        omega: Callable[[int], str] = lambda index: (
+            "ω" + str(index) if index > 0 else ""
+        )
         if all([coeff.num == 0 for coeff in self]):
             return "0"
         else:
@@ -284,13 +283,16 @@
             for index, coeff in enumerate(self):
                 if coeff.num != 0:
                     if coeff.num < 0:
-                        output += sign(coeff) + " " + value(coeff) + omega(3 - index) + " "
+                        output += (
+                            sign(coeff) + " " + value(coeff) + omega(3 - index) + " "
+                        )
                     elif coeff.num > 0 and len(output) == 0:
                         output += str(coeff) + omega(3 - index) + " "
                     else:
-                        output += sign(coeff) + " " + value(coeff) + omega(3 - index) + " "
+                        output += (
+                            sign(coeff) + " " + value(coeff) + omega(3 - index) + " "
+                        )
         return output.rstrip()
->>>>>>> 750edc6d
 
     def __getitem__(self, i: int | slice) -> D | list[D]:
         """Return the coefficients of the ring element from their index."""
