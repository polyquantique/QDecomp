--- conflicted
+++ resolved
@@ -15,13 +15,8 @@
 readme = "README.md"
 requires-python = ">=3.9"
 dependencies = [
-<<<<<<< HEAD
-    "numpy>=1.24.4",
-    "scipy>=1.14.0",
-=======
     "numpy>=2.2.4",
     "mpmath>=1.3.0",
->>>>>>> 91d579f8
 ]
 classifiers = [
     "Programming Language :: Python :: 3",
