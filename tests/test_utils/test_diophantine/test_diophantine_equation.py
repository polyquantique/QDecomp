--- conflicted
+++ resolved
@@ -16,17 +16,10 @@
 
 import numpy as np
 import pytest
-<<<<<<< HEAD
-from sympy import factorint, primerange
-
-from qdecomp.rings import *
-from qdecomp.utils.diophantine.diophantine_equation import *
-=======
 from qdecomp.rings import *
 from qdecomp.utils.diophantine.diophantine_equation import *
 from qdecomp.utils.diophantine.tonelli_shanks import tonelli_shanks_algo
 from sympy import factorint, primerange
->>>>>>> 3c212b83
 
 
 @pytest.mark.parametrize("n", range(2, 20))
