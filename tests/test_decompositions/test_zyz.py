# Copyright 2024-2025 Olivier Romain, Francis Blais, Vincent Girouard, Marius Trudeau
#
#    Licensed under the Apache License, Version 2.0 (the "License");
#    you may not use this file except in compliance with the License.
#    You may obtain a copy of the License at
#
#        http://www.apache.org/licenses/LICENSE-2.0
#
#    Unless required by applicable law or agreed to in writing, software
#    distributed under the License is distributed on an "AS IS" BASIS,
#    WITHOUT WARRANTIES OR CONDITIONS OF ANY KIND, either express or implied.
#    See the License for the specific language governing permissions and
#    limitations under the License.

import numpy as np
import pytest
<<<<<<< HEAD
=======
from scipy.stats import unitary_group

>>>>>>> 39743b36
from qdecomp.decompositions import zyz_decomposition
from scipy.stats import unitary_group


# Rotation and phase matrices
def ry(teta):
    return np.array([[np.cos(teta / 2), -np.sin(teta / 2)], [np.sin(teta / 2), np.cos(teta / 2)]])


def rz(teta):
    return np.array([[np.exp(-1.0j * teta / 2), 0], [0, np.exp(1.0j * teta / 2)]])


def phase(alpha):
    return np.exp(1.0j * alpha)


@pytest.mark.parametrize(
    "a, b",
    [
        (0, 1),
        (0.5, np.sqrt(3) / 2),
        (1, 0),
        (-1, 0),
        (-0.7, np.sqrt(51) / 10),
        (complex(1, 1) / np.sqrt(2), 0),
        (complex(2, -3) / 4, np.sqrt(3) / 4),
        (1e-10, 1),
        (1 - 1e-10, np.sqrt(2e-10)),
        (1 - 1e-16, np.sqrt(2e-16)),
    ],
)
@pytest.mark.parametrize("alpha", [0, 1, np.pi, np.pi / 2, 2 * np.pi])
def test_zyz_decomposition(a, b, alpha):
    """
    Test the ZYZ decomposition of a 2x2 unitary matrix.
    """
    U = np.exp(1.0j * alpha) * np.array([[a, -b.conjugate()], [b, a.conjugate()]])  # Unitary matrix

    t0, t1, t2, alpha_ = zyz_decomposition(U)

    # Check that the decomposition is correct
    U_calculated = phase(alpha_) * rz(t2) @ ry(t1) @ rz(t0)

    assert np.allclose(U, U_calculated, atol=1e-7, rtol=1e-7)


def test_zyz_decomposition_arbitrary_unitary():
    """
    Test the ZYZ decomposition of arbitrary unitary matrices.
    """
    unitary_generator = unitary_group(dim=2, seed=42)
    for _ in range(15):
        U = unitary_generator.rvs()  # Generate a random unitary matrix
        t0, t1, t2, alpha_ = zyz_decomposition(U)

        # Check that the decomposition is correct
        U_calculated = phase(alpha_) * rz(t2) @ ry(t1) @ rz(t0)

        assert np.allclose(U, U_calculated, atol=1e-7, rtol=1e-7)


def test_zyz_decomposition_unitary_error():
    """
    Test the errors raised by the zyz_decomposition() function when the matrix is not unitary.
    """
    U = np.array([[1, 0], [0, 2]])
    with pytest.raises(
        ValueError, match="The input matrix must be unitary. Got a matrix with determinant"
    ):
        zyz_decomposition(U)


def test_zyz_decomposition_shape_error():
    """
    Test the errors raised by the zyz_decomposition() function when the matrix is not 2x2.
    """
    U = np.eye(3)
    with pytest.raises(
        ValueError, match=r"The input matrix must be 2x2. Got a matrix with shape \(3, 3\)."
    ):
        zyz_decomposition(U)<|MERGE_RESOLUTION|>--- conflicted
+++ resolved
@@ -14,13 +14,9 @@
 
 import numpy as np
 import pytest
-<<<<<<< HEAD
-=======
 from scipy.stats import unitary_group
 
->>>>>>> 39743b36
 from qdecomp.decompositions import zyz_decomposition
-from scipy.stats import unitary_group
 
 
 # Rotation and phase matrices
