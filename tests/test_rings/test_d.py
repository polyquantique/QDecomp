--- conflicted
+++ resolved
@@ -11,13 +11,10 @@
 #    WITHOUT WARRANTIES OR CONDITIONS OF ANY KIND, either express or implied.
 #    See the License for the specific language governing permissions and
 #    limitations under the License.
-<<<<<<< HEAD
-=======
 
 import math
 
 import pytest
->>>>>>> 903562df
 
 from cliffordplust.rings import D
 
