--- conflicted
+++ resolved
@@ -1,9 +1,3 @@
-<<<<<<< HEAD
-import math
-
-import pytest
-
-=======
 # Copyright 2024-2025 Olivier Romain, Francis Blais, Vincent Girouard, Marius Trudeau
 #
 #    Licensed under the Apache License, Version 2.0 (the "License");
@@ -23,17 +17,12 @@
 import math
 
 import pytest
->>>>>>> af786ad6
 from cliffordplust import rings as r
 from cliffordplust.rings import Zsqrt2
 
 ZSQRT2 = math.sqrt(2)
 
 
-<<<<<<< HEAD
-
-=======
->>>>>>> af786ad6
 @pytest.mark.parametrize(
     "n",
     [
@@ -51,15 +40,12 @@
     assert math.isclose(n.a + n.b * ZSQRT2, float(n))
 
 
-<<<<<<< HEAD
-=======
 def test_float_small_numbers():
     """Test the float value of small Zsqrt2 numbers."""
     n = Zsqrt2(-7, 5) ** 10
     assert math.isclose(float(Zsqrt2(-7, 5)) ** 10, float(n))
 
 
->>>>>>> af786ad6
 @pytest.mark.parametrize(
     "n1",
     [
@@ -171,11 +157,6 @@
 
 @pytest.mark.parametrize(
     "base",
-<<<<<<< HEAD
-    [Zsqrt2(1, 1), Zsqrt2(0, 0), Zsqrt2(-1, 1), Zsqrt2(1, -1), Zsqrt2(-55, 14), Zsqrt2(57, 71)],
-)
-@pytest.mark.parametrize("exponent", [0, 3, 5, 7, 10, 20])
-=======
     [
         Zsqrt2(1, 1),
         Zsqrt2(0, 0),
@@ -187,7 +168,6 @@
     ],
 )
 @pytest.mark.parametrize("exponent", [0, 3, 5, 7, 10, 15])
->>>>>>> af786ad6
 def test_power(base, exponent):
     """Test the power of a Zsqrt2 number."""
     n = base
@@ -211,8 +191,6 @@
         and n1 != [1]
     )
 
-<<<<<<< HEAD
-=======
 
 def test_inequalities():
     """Test the inequalities of two Zsqrt2 numbers."""
@@ -221,7 +199,6 @@
     n3 = Zsqrt2(2, 1)
     assert n1 < n3 and n1 > n2 and n2 <= n3 and n1 >= n1 and n2 <= n2 and n1 > 1 and n2 < 1.9
 
->>>>>>> af786ad6
 
 def test_init_type_error():
     """Test the raise of a TypeError when the Zsqrt2 class is initialized with a non-integer."""
@@ -244,10 +221,6 @@
     assert n[0] == 1 and n[1] == -2
 
 
-<<<<<<< HEAD
-
-=======
->>>>>>> af786ad6
 @pytest.mark.parametrize(
     "nb",
     [
@@ -261,11 +234,7 @@
     ],
 )
 def test_repr(nb):
-<<<<<<< HEAD
-    """Test the string representation of the Zsqrt2 class"""
-=======
     """Test the string representation of the Zsqrt2 class."""
->>>>>>> af786ad6
     assert str(nb[0]) == nb[1]
 
 
@@ -301,11 +270,7 @@
     n = Zsqrt2(1, 1)
     with pytest.raises(TypeError, match="Expected power to be an integer"):
         n ** "1"
-<<<<<<< HEAD
-    with pytest.raises(TypeError, match="Expected power to be of type int"):
-=======
     with pytest.raises(TypeError, match="Expected power to be an integer"):
->>>>>>> af786ad6
         n**1.0
 
 
@@ -330,13 +295,7 @@
 
 
 def test_from_ring_value_error():
-<<<<<<< HEAD
-    """Test the ValueError when the from_ring method cannot perform the conversion."""
-    from cliffordplust import rings as r
-
-=======
     """Test the raise of a ValueError when the from_ring method cannot perform the conversion."""
->>>>>>> af786ad6
     with pytest.raises(ValueError, match="Cannot convert"):
         Zsqrt2.from_ring(1.0)
     with pytest.raises(ValueError, match="Cannot convert"):
