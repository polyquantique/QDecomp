--- conflicted
+++ resolved
@@ -15,11 +15,8 @@
 """Test the Zsqrt2 class."""
 
 import math
-<<<<<<< HEAD
-=======
 import mpmath as mp
 mp.mp.dps = 75
->>>>>>> 13e7fd23
 
 import pytest
 from cliffordplust import rings as r
@@ -43,7 +40,23 @@
 def test_float(n):
     """Test the float value of the Zsqrt2 class."""
     assert math.isclose(n.a + n.b * ZSQRT2, float(n))
-<<<<<<< HEAD
+
+@pytest.mark.parametrize(
+    "n",
+    [
+        Zsqrt2(1, 1),
+        Zsqrt2(0, 0),
+        Zsqrt2(-1, 1),
+        Zsqrt2(1, -1),
+        Zsqrt2(-55, 14),
+        Zsqrt2(36, 71),
+        Zsqrt2(302, -675),
+    ],
+)
+def test_mpfloat(n):
+    """Test the mpfloat value of the Zsqrt2 class."""
+    assert math.isclose(mp.mpf(n.a) + mp.mpf(n.b) * mp.sqrt(2), n.mpfloat())
+    assert math.isclose(float(n), n.mpfloat())
 
 
 def test_float_small_numbers():
@@ -53,34 +66,6 @@
 
 
 @pytest.mark.parametrize(
-=======
-
-@pytest.mark.parametrize(
-    "n",
-    [
-        Zsqrt2(1, 1),
-        Zsqrt2(0, 0),
-        Zsqrt2(-1, 1),
-        Zsqrt2(1, -1),
-        Zsqrt2(-55, 14),
-        Zsqrt2(36, 71),
-        Zsqrt2(302, -675),
-    ],
-)
-def test_mpfloat(n):
-    """Test the mpfloat value of the Zsqrt2 class."""
-    assert math.isclose(mp.mpf(n.a) + mp.mpf(n.b) * mp.sqrt(2), n.mpfloat())
-    assert math.isclose(float(n), n.mpfloat())
-
-
-def test_float_small_numbers():
-    """Test the float value of small Zsqrt2 numbers."""
-    n = Zsqrt2(-7, 5) ** 10
-    assert math.isclose(float(Zsqrt2(-7, 5)) ** 10, float(n))
-
-
-@pytest.mark.parametrize(
->>>>>>> 13e7fd23
     "n1",
     [
         Zsqrt2(1, 1),
