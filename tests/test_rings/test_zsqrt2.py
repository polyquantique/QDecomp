from cliffordplust.rings import Zsqrt2
from cliffordplust import rings as r
import pytest
import math

ZSQRT2 = math.sqrt(2)

"""Test the Zsqrt2 class."""

@pytest.mark.parametrize("n", [Zsqrt2(1, 1), Zsqrt2(0, 0), Zsqrt2(-1, 1), Zsqrt2(1, -1), Zsqrt2(-55, 14), Zsqrt2(36, 71), Zsqrt2(302, -675)])
def test_float(n):
    """Test the float value of the Zsqrt2 class."""
    assert math.isclose(n.a + n.b * ZSQRT2, float(n))

@pytest.mark.parametrize("n1", [Zsqrt2(1, 1), Zsqrt2(0, 0), Zsqrt2(-1, 1), Zsqrt2(1, -1), Zsqrt2(-55, 14), Zsqrt2(57, 71), Zsqrt2(302, -675), 0, 5, -20])
@pytest.mark.parametrize("n2", [Zsqrt2(1, 1), Zsqrt2(0, 0), Zsqrt2(-1, 1), Zsqrt2(1, -1), Zsqrt2(-55, 14), Zsqrt2(57, 71), Zsqrt2(302, -675)])
def test_addition(n1, n2):
    """Test the addition of two Zsqrt2 numbers."""
    n = n1
    n += n2
    assert math.isclose(float(n1 + n2), float(n1) + float(n2)) and math.isclose(float(n), float(n1) + float(n2))

<<<<<<< HEAD
@pytest.mark.parametrize(
    ("a", "b"),
    [
        (1.0, 2),  # float
        (1, 2.0),  # float
        (1.0, 2.0),  # float
        (1 + 1.0j, 2),  # complex
        ("a", 2),  # string
        ([1], 2),  # list
        ((1,), 2),  # tuple
        (range(5), 2),  # range
        ({1: 1}, 2),  # dict
        (
            {
                1,
            },
            2,
        ),  # set
        (None, 2),  # None
    ],
)
def test_init_exceptions(a, b):
    """Test the raise of type errors when giving wrong argument type in Zsqrt2 class"""
    with pytest.raises(TypeError, match="Expected inputs to be of type int, but got"):
        Zsqrt2(a, b)
=======
@pytest.mark.parametrize("n1", [Zsqrt2(1, 1), Zsqrt2(0, 0), Zsqrt2(-1, 1), Zsqrt2(1, -1), Zsqrt2(-55, 14), Zsqrt2(57, 71), Zsqrt2(302, -675), 1])
@pytest.mark.parametrize("n2", [Zsqrt2(1, 1), Zsqrt2(0, 0), Zsqrt2(-1, 1), Zsqrt2(1, -1), Zsqrt2(-55, 14), Zsqrt2(57, 71), Zsqrt2(302, -675), 0, 5, -20])
def test_subtraction(n1, n2):
    """Test the subtraction of two Zsqrt2 numbers."""
    n = n1
    n -= n2
    assert math.isclose(float(n1 - n2), float(n1) - float(n2)) and math.isclose(float(n), float(n1) - float(n2))

@pytest.mark.parametrize("n1", [Zsqrt2(1, 1), Zsqrt2(0, 0), Zsqrt2(-1, 1), Zsqrt2(1, -1), Zsqrt2(-55, 14), Zsqrt2(57, 71), Zsqrt2(302, -675), 0, 5, -20])
@pytest.mark.parametrize("n2", [Zsqrt2(1, 1), Zsqrt2(0, 0), Zsqrt2(-1, 1), Zsqrt2(1, -1), Zsqrt2(-55, 14), Zsqrt2(57, 71), Zsqrt2(302, -675)])
def test_multiplication(n1, n2):
    """Test the multiplication of two Zsqrt2 numbers."""
    n = n1
    n *= n2
    assert math.isclose(float(n1 * n2), float(n1) * float(n2)) and math.isclose(float(n), float(n1) * float(n2))

@pytest.mark.parametrize("base", [Zsqrt2(1, 1), Zsqrt2(0, 0), Zsqrt2(-1, 1), Zsqrt2(1, -1), Zsqrt2(-55, 14), Zsqrt2(57, 71)])
@pytest.mark.parametrize("exponent", [0, 3, 5, 7, 10, 20])
def test_power(base, exponent):
    """Test the power of a Zsqrt2 number."""
    n = base
    n **= exponent
    assert math.isclose(float(base ** exponent), float(base) ** exponent) and math.isclose(float(n), float(base) ** exponent)

def test_equal():
    """Test the equality of two Zsqrt2 numbers."""
    n1 = Zsqrt2(1, 1)
    n2 = Zsqrt2(-1, 2)
    n3 = Zsqrt2(-2, 0)
    assert n1 == Zsqrt2(1, 1) and n2 == Zsqrt2(-1, 2) and n1 != n2 and n3 == -2 and n1 == 1 + ZSQRT2 and n1 != [1]

def test_init_type_error():
    """Test the TypeError when the Zsqrt2 class is initialized with a non-integer."""
    with pytest.raises(TypeError, match="Expected inputs to be of type int"):
        Zsqrt2("1", 1)
    with pytest.raises(TypeError, match="Expected inputs to be of type int"):
        Zsqrt2(1, 1.0)

def test_sqrt2_conjugate():
    """Test the conjugate method of the Zsqrt2 class."""
    n1 = Zsqrt2(1, -7)
    n2 = Zsqrt2(5, 3)
    assert n1.sqrt2_conjugate() == Zsqrt2(1, 7) and n2.sqrt2_conjugate() == Zsqrt2(5, -3)
>>>>>>> 734be33f

def test_get_item():
    """Test the get item method of the Zsqrt2 class."""
    n = Zsqrt2(1, 2)
    assert n[0] == 1 and n[1] == 2

@pytest.mark.parametrize("nb", [
        (Zsqrt2(1, 1), "1+1√2"),
        (Zsqrt2(1, -1), "1-1√2"),
        (Zsqrt2(1, -2), "1-2√2"),
        (Zsqrt2(0, -1), "0-1√2"),
        (Zsqrt2(1, 0), "1+0√2"),
        (Zsqrt2(-1, 0), "-1+0√2"),
        (Zsqrt2(0, 0), "0+0√2"),
    ])
def test_repr(nb):
    """Test the string representation of the Zsqrt2 class""" 
    assert str(nb[0]) == nb[1]

def test_summation_type_error():
    """Test the TypeError when the Zsqrt2 class is summed with the wrong type."""
    n = Zsqrt2(1, 1)
    with pytest.raises(TypeError, match="Summation operation is not defined with"):
        n + "1"
    with pytest.raises(TypeError, match="Summation operation is not defined with"):
        n + 1.0

def test_subtraction_type_error():
    """Test the TypeError when the Zsqrt2 class is subtracted with the wrong type."""
    n = Zsqrt2(1, 1)
    with pytest.raises(TypeError, match="Subtraction operation is not defined with"):
        n - "1"
    with pytest.raises(TypeError, match="Subtraction operation is not defined with"):
        n - 1.0

def test_multiplication_type_error():
    """Test the TypeError when the Zsqrt2 class is multiplied with the wrong type."""
    n = Zsqrt2(1, 1)
    with pytest.raises(TypeError, match="Multiplication operation is not defined with"):
        n * "1"
    with pytest.raises(TypeError, match="Multiplication operation is not defined with"):
        n * 1.0

def test_power_type_error():
    """Test the TypeError when the Zsqrt2 class is powered with a non-integer."""
    n = Zsqrt2(1, 1)
    with pytest.raises(TypeError, match="Expected power to be of type int"):
        n ** "1"
    with pytest.raises(TypeError, match="Expected power to be of type int"):
        n ** 1.0

def test_power_value_error():
    """Test the ValueError when the Zsqrt2 class is powered with a negative integer."""
    n = Zsqrt2(1, 1)
    with pytest.raises(ValueError, match="Expected power to be a positive integer"):
        n ** -1

def test_from_ring():
    """Test the from_ring method of the Zsqrt2 class."""
    assert Zsqrt2.from_ring(-15) == Zsqrt2(-15, 0)
    assert Zsqrt2.from_ring(r.D(6, 1)) == Zsqrt2(3, 0)
    assert Zsqrt2.from_ring(Zsqrt2(1, 1)) == Zsqrt2(1, 1)
    n = Zsqrt2.from_ring(r.Dsqrt2((5, 0), (-41, 0)))
    assert n == Zsqrt2(5, -41)
    n = Zsqrt2.from_ring(r.Zomega(21, 0, -21, -56))
    assert n == Zsqrt2(-56, -21)
    n = Zsqrt2.from_ring(r.Domega((21, 0), (0, 0), (-21, 0), (56, 0)))
    assert n == Zsqrt2(56, -21)

def test_from_ring_value_error():
    """Test the ValueError when the from_ring method cannot perform the conversion."""
    from cliffordplust import rings as r
    with pytest.raises(ValueError, match="Cannot convert"):
        Zsqrt2.from_ring(1.0)
    with pytest.raises(ValueError, match="Cannot convert"):
        Zsqrt2.from_ring(r.D(1, 1))
    with pytest.raises(ValueError, match="Cannot convert"):
        Zsqrt2.from_ring(r.Dsqrt2((1, 0), (1, 1)))
    with pytest.raises(ValueError, match="Cannot convert"):
        Zsqrt2.from_ring(r.Zomega(1, 1, 1, 1))
    with pytest.raises(ValueError, match="Cannot convert"):
        Zsqrt2.from_ring(r.Domega((1, 0), (1, 0), (1, 0), (1, 0)))

def test_is_integer():
    """Test the is_integer method of the Zsqrt2 class."""
    assert Zsqrt2(1, 0).is_integer == True
    assert Zsqrt2(1, 1).is_integer == False<|MERGE_RESOLUTION|>--- conflicted
+++ resolved
@@ -20,33 +20,6 @@
     n += n2
     assert math.isclose(float(n1 + n2), float(n1) + float(n2)) and math.isclose(float(n), float(n1) + float(n2))
 
-<<<<<<< HEAD
-@pytest.mark.parametrize(
-    ("a", "b"),
-    [
-        (1.0, 2),  # float
-        (1, 2.0),  # float
-        (1.0, 2.0),  # float
-        (1 + 1.0j, 2),  # complex
-        ("a", 2),  # string
-        ([1], 2),  # list
-        ((1,), 2),  # tuple
-        (range(5), 2),  # range
-        ({1: 1}, 2),  # dict
-        (
-            {
-                1,
-            },
-            2,
-        ),  # set
-        (None, 2),  # None
-    ],
-)
-def test_init_exceptions(a, b):
-    """Test the raise of type errors when giving wrong argument type in Zsqrt2 class"""
-    with pytest.raises(TypeError, match="Expected inputs to be of type int, but got"):
-        Zsqrt2(a, b)
-=======
 @pytest.mark.parametrize("n1", [Zsqrt2(1, 1), Zsqrt2(0, 0), Zsqrt2(-1, 1), Zsqrt2(1, -1), Zsqrt2(-55, 14), Zsqrt2(57, 71), Zsqrt2(302, -675), 1])
 @pytest.mark.parametrize("n2", [Zsqrt2(1, 1), Zsqrt2(0, 0), Zsqrt2(-1, 1), Zsqrt2(1, -1), Zsqrt2(-55, 14), Zsqrt2(57, 71), Zsqrt2(302, -675), 0, 5, -20])
 def test_subtraction(n1, n2):
@@ -90,7 +63,6 @@
     n1 = Zsqrt2(1, -7)
     n2 = Zsqrt2(5, 3)
     assert n1.sqrt2_conjugate() == Zsqrt2(1, 7) and n2.sqrt2_conjugate() == Zsqrt2(5, -3)
->>>>>>> 734be33f
 
 def test_get_item():
     """Test the get item method of the Zsqrt2 class."""
