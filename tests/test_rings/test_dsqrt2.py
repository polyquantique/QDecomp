<<<<<<< HEAD
import math

import pytest

import cliffordplust.rings as r
=======
# Copyright 2024-2025 Olivier Romain, Francis Blais, Vincent Girouard, Marius Trudeau
#
#    Licensed under the Apache License, Version 2.0 (the "License");
#    you may not use this file except in compliance with the License.
#    You may obtain a copy of the License at
#
#        http://www.apache.org/licenses/LICENSE-2.0
#
#    Unless required by applicable law or agreed to in writing, software
#    distributed under the License is distributed on an "AS IS" BASIS,
#    WITHOUT WARRANTIES OR CONDITIONS OF ANY KIND, either express or implied.
#    See the License for the specific language governing permissions and
#    limitations under the License.

"""Test the Dsqrt2 class."""

import math

import cliffordplust.rings as r
import pytest
>>>>>>> af786ad6
from cliffordplust.rings import D, Dsqrt2

SQRT2 = math.sqrt(2)


<<<<<<< HEAD

=======
>>>>>>> af786ad6
@pytest.mark.parametrize(
    "n",
    [
        Dsqrt2((1, 1), (1, 1)),
        Dsqrt2((0, 0), (0, 0)),
        Dsqrt2((-1, 1), (1, 1)),
        Dsqrt2((1, 1), (-1, 1)),
        Dsqrt2((-55, 14), (29, 15)),
        Dsqrt2((36, 71), (41, 1)),
        Dsqrt2((302, 85), (711, 66)),
    ],
)
def test_float(n):
    """Test the float value of the Dsqrt2 class."""
    assert math.isclose(float(n), float(n.a) + float(n.b) * SQRT2)


<<<<<<< HEAD
=======
def test_float_small_number():
    """Test the float value of the Dsqrt2 class with small numbers."""
    n = Dsqrt2((-1, 2), (3, 4)) ** 15
    assert math.isclose(float(n), float(Dsqrt2((-1, 2), (3, 4))) ** 15)

>>>>>>> af786ad6

@pytest.mark.parametrize(
    "n1",
    [
        Dsqrt2((1, 1), (1, 1)),
        Dsqrt2((0, 0), (0, 0)),
        Dsqrt2((-1, 1), (1, 1)),
        Dsqrt2((1, 1), (-1, 1)),
        Dsqrt2((-55, 14), (29, 15)),
        Dsqrt2((36, 71), (41, 1)),
        Dsqrt2((302, 85), (711, 66)),
        0,
        5,
        -10,
    ],
)
@pytest.mark.parametrize(
    "n2",
    [
        Dsqrt2((1, 1), (1, 1)),
        Dsqrt2((0, 0), (0, 0)),
        Dsqrt2((-1, 1), (1, 1)),
        Dsqrt2((1, 1), (-1, 1)),
        Dsqrt2((-55, 14), (29, 15)),
        Dsqrt2((36, 71), (41, 1)),
        Dsqrt2((302, 85), (711, 66)),
        D(1, 1),
        D(-55, 14),
        D(302, 85),
    ],
)
def test_summation(n1, n2):
    """Test the summation of two Dsqrt2 instances."""
    n = n1
    n += n2
    assert math.isclose(float(n1 + n2), float(n1) + float(n2)) and math.isclose(
        float(n1) + float(n2), float(n)
    )


@pytest.mark.parametrize(
    "n1",
    [
        Dsqrt2((1, 1), (1, 1)),
        Dsqrt2((0, 0), (0, 0)),
        Dsqrt2((-1, 1), (1, 1)),
        Dsqrt2((1, 1), (-1, 1)),
        Dsqrt2((-55, 14), (29, 15)),
        Dsqrt2((36, 71), (41, 1)),
        Dsqrt2((302, 85), (711, 66)),
        0,
        5,
        -10,
    ],
)
@pytest.mark.parametrize(
    "n2",
    [
        Dsqrt2((1, 1), (1, 1)),
        Dsqrt2((0, 0), (0, 0)),
        Dsqrt2((-1, 1), (1, 1)),
        Dsqrt2((1, 1), (-1, 1)),
        Dsqrt2((-55, 14), (29, 15)),
        Dsqrt2((36, 71), (41, 1)),
        Dsqrt2((302, 85), (711, 66)),
        D(1, 1),
        D(-55, 14),
        D(302, 85),
    ],
)
def test_subtraction(n1, n2):
    """Test the subtraction of two Dsqrt2 instances."""
    n = n1
    n -= n2
    assert math.isclose(float(n1 - n2), float(n1) - float(n2)) and math.isclose(
        float(n1) - float(n2), float(n)
    )


@pytest.mark.parametrize(
    "n1",
    [
        Dsqrt2((1, 1), (1, 1)),
        Dsqrt2((0, 0), (0, 0)),
        Dsqrt2((-1, 1), (1, 1)),
        Dsqrt2((1, 1), (-1, 1)),
        Dsqrt2((-55, 14), (29, 15)),
        Dsqrt2((36, 71), (41, 1)),
        Dsqrt2((302, 85), (711, 66)),
        0,
        5,
        -10,
    ],
)
@pytest.mark.parametrize(
    "n2",
    [
        Dsqrt2((1, 1), (1, 1)),
        Dsqrt2((0, 0), (0, 0)),
        Dsqrt2((-1, 1), (1, 1)),
        Dsqrt2((1, 1), (-1, 1)),
        Dsqrt2((-55, 14), (29, 15)),
        Dsqrt2((36, 71), (41, 1)),
        Dsqrt2((302, 85), (711, 66)),
        D(1, 1),
        D(-55, 14),
        D(302, 85),
    ],
)
def test_multiplication(n1, n2):
    """Test the multiplication of two Dsqrt2 instances."""
    n = n1
    n *= n2
    assert math.isclose(float(n1 * n2), float(n1) * float(n2)) and math.isclose(
        float(n1) * float(n2), float(n)
    )


@pytest.mark.parametrize(
    "base",
    [
        Dsqrt2((1, 1), (1, 1)),
        Dsqrt2((0, 0), (0, 0)),
        Dsqrt2((-1, 1), (1, 1)),
        Dsqrt2((1, 1), (-1, 1)),
        Dsqrt2((-55, 14), (29, 15)),
        Dsqrt2((36, 71), (41, 1)),
        Dsqrt2((302, 85), (711, 66)),
<<<<<<< HEAD
=======
        Dsqrt2((-57, 3), (39, 3)),
        Dsqrt2((-1, 2), (3, 4)),
>>>>>>> af786ad6
    ],
)
@pytest.mark.parametrize("exp", [0, 1, 3, 6, 10])
def test_power(base, exp):
    """Test the power of a Dsqrt2 instance."""
    n = base
    n **= exp
    assert math.isclose(float(base**exp), float(base) ** exp) and math.isclose(
        float(base) ** exp, float(n)
    )


def test_equality():
    """Test the equality of two Dsqrt2 instances."""
    assert Dsqrt2((-1, 2), (3, 4)) == Dsqrt2((-1, 2), (3, 4))
    assert Dsqrt2((1, 1), (1, 1)) != Dsqrt2((1, 1), (1, 2))
    assert Dsqrt2((1, 1), (0, 0)) == D(1, 1)
    assert Dsqrt2((1, 1), (0, 0)) != D(1, 2)
    assert Dsqrt2((0, 0), (5, 2)) != D(5, 2)
    assert Dsqrt2((10, 0), (0, 0)) == 10
    assert Dsqrt2((0, 0), (11, 1)) == 11 / 2 * SQRT2
    assert Dsqrt2((0, 0), (0, 0)) != (0,)


def test_inequalities():
    """Test the inequalities of two Dsqrt2 instances."""
    n1 = Dsqrt2((-1, 2), (3, 4))
    n2 = Dsqrt2((3, 2), (1, 1))
    assert n2 > n1 and n1 < n2 and n1 >= n1 and n2 <= n2 and n1 > 0 and n2 < 1.5



def test_sqrt2_conjugate():
    """Test the √2-conjugate of a Dsqrt2 instance."""
    assert Dsqrt2((1, 1), (1, 1)).sqrt2_conjugate() == Dsqrt2((1, 1), (-1, 1))
    assert Dsqrt2((1, 1), (-1, 1)).sqrt2_conjugate() == Dsqrt2((1, 1), (1, 1))


def test_init_type_error_tuple():
    """Test the raise of a TypeError when initializing a Dsqrt2 instance with a tuple that has wrong entries."""
    with pytest.raises(TypeError, match="Tuples must take two integer values"):
        Dsqrt2((1, 1, 1), (1, 1))
    with pytest.raises(TypeError, match="Tuples must take two integer values"):
        Dsqrt2((1, 1), (1, 1, 1))
    with pytest.raises(TypeError, match="Tuples must take two integer values"):
        Dsqrt2((1, 1.0), (1, 1))
    with pytest.raises(TypeError, match="Tuples must take two integer values"):
        Dsqrt2((1, 1), (1.0j, 1))


def test_init_type_error_wrong_type():
    """Test the raise of a TypeError when the arguments are not tuple or D objects."""
    with pytest.raises(TypeError, match="Class arguments must be of type tuple"):
        Dsqrt2(1, 1)
    with pytest.raises(TypeError, match="Class arguments must be of type tuple"):
        Dsqrt2((1, 1), [1, 1])
    with pytest.raises(TypeError, match="Class arguments must be of type tuple"):
        Dsqrt2("11", (1, 1))


def test_init_value_error():
    """Test the raise of a ValueError when initializing a Dsqrt2 instance with negative denominator exponent."""
    with pytest.raises(ValueError, match="Denominator exponent must be positive, but"):
        Dsqrt2((1, -1), (1, 1))
    with pytest.raises(ValueError, match="Denominator exponent must be positive, but"):
        Dsqrt2((1, 1), (1, -1))


def test_get_item():
    """Test the __getitem__ method of the Dsqrt2 class."""
    n = Dsqrt2((1, 2), (3, 4))
    assert n[0] == D(1, 2)
    assert n[1] == D(3, 4)


@pytest.mark.parametrize(
    "nb",
    [
        (Dsqrt2((0, 0), (0, 0)), "0/2^0+0/2^0√2"),
        (Dsqrt2((1, 1), (1, 1)), "1/2^1+1/2^1√2"),
        (Dsqrt2((-1, 2), (-3, 1)), "-1/2^2-3/2^1√2"),
    ],
)
def test_repr(nb):
    """Test the string representation of the Dsqrt2 class."""
    assert str(nb[0]) == nb[1]


def test_summation_type_error():
    """Test the raise of a TypeError when the Dsqrt2 class is summed with the wrong type."""
    n = Dsqrt2((1, 1), (1, 1))
    with pytest.raises(TypeError, match="Summation is not defined between Dsqrt2 and"):
        n + "1"
    with pytest.raises(TypeError, match="Summation is not defined between Dsqrt2 and"):
        n + 1.0


def test_subtraction_type_error():
    """Test the raise of a TypeError when the Dsqrt2 class is subtracted with the wrong type."""
    n = Dsqrt2((1, 1), (1, 1))
    with pytest.raises(TypeError, match="Subtraction is not defined between Dsqrt2 and"):
        n - "1"
    with pytest.raises(TypeError, match="Subtraction is not defined between Dsqrt2 and"):
        n - 1.0


def test_multiplication_type_error():
    """Test the raise of a TypeError when the Dsqrt2 class is multiplied with the wrong type."""
    n = Dsqrt2((1, 1), (1, 1))
<<<<<<< HEAD
    with pytest.raises(
        TypeError, match="Multiplication operation is not defined between Dsqrt2 and"
    ):
        n * "1"
    with pytest.raises(
        TypeError, match="Multiplication operation is not defined between Dsqrt2 and"
    ):
=======
    with pytest.raises(TypeError, match="Multiplication is not defined between Dsqrt2 and"):
        n * "1"
    with pytest.raises(TypeError, match="Multiplication is not defined between Dsqrt2 and"):
>>>>>>> af786ad6
        n * 1.0


def test_power_type_error():
    """Test the raise of a TypeError when the Dsqrt2 class is powered with a non-integer."""
    n = Dsqrt2((1, 1), (1, 1))
    with pytest.raises(TypeError, match="Expected power to be an integer"):
        n ** "1"
<<<<<<< HEAD
    with pytest.raises(TypeError, match="Expected power to be of type int"):
=======
    with pytest.raises(TypeError, match="Expected power to be an integer"):
>>>>>>> af786ad6
        n**1.0


def test_power_value_error():
    """Test the raise of a ValueError when the Dsqrt2 class is powered with a negative integer."""
    n = Dsqrt2((1, 1), (1, 1))
    with pytest.raises(ValueError, match="Expected power to be a positive integer"):
        n**-1


@pytest.mark.parametrize(
    "n",
    [
        (Dsqrt2((1, 1), (1, 1)), Dsqrt2((1, 1), (1, 1))),
        (-25, Dsqrt2((-25, 0), (0, 0))),
        (D(3, 7), Dsqrt2((3, 7), (0, 0))),
        (r.Zsqrt2(-11, 17), Dsqrt2((-11, 0), (17, 0))),
        (r.Zomega(5, 0, -5, -71), Dsqrt2((-71, 0), (-5, 0))),
        (r.Domega((-17, 41), (0, 0), (17, 41), (13, 5)), Dsqrt2((13, 5), (17, 41))),
    ],
)
def test_from_ring(n):
    """Test the from_ring method of the Dsqrt2 class."""
    assert Dsqrt2.from_ring(n[0]) == n[1]


@pytest.mark.parametrize(
    "n", [1.0, 1.0j, "1", [2], r.Zomega(1, 0, 1, 0), r.Domega((1, 1), (1, 1), (1, 1), (1, 1))]
)
def test_from_ring_value_error(n):
    """Test the raise of a ValueError in the from_ring method when the ring value is not a Dsqrt2 instance."""
    with pytest.raises(ValueError, match="Cannot convert"):
        Dsqrt2.from_ring(n)


def test_is_zomega():
    """Test the is_zomega method of the Dsqrt2 class."""
    assert Dsqrt2((1, 1), (1, 1)).is_zomega == False
    assert Dsqrt2((1, 0), (1, 0)).is_zomega == True
    assert Dsqrt2((1, 0), (0, 0)).is_zomega == True


def test_is_zsqrt2():
    """Test the is_zsqrt2 method of the Dsqrt2 class."""
    assert Dsqrt2((1, 1), (1, 1)).is_zsqrt2 == False
    assert Dsqrt2((1, 0), (1, 0)).is_zsqrt2 == True
    assert Dsqrt2((1, 0), (0, 0)).is_zsqrt2 == True


def test_is_integer():
    """Test the is_integer method of the Dsqrt2 class."""
    assert Dsqrt2((1, 1), (0, 0)).is_integer == False
    assert Dsqrt2((1, 0), (1, 0)).is_integer == False
    assert Dsqrt2((1, 0), (0, 0)).is_integer == True


def test_is_d():
    """Test the is_d method of the Dsqrt2 class."""
    assert Dsqrt2((1, 1), (0, 0)).is_d == True
    assert Dsqrt2((1, 0), (1, 0)).is_d == False
    assert Dsqrt2((1, 0), (0, 0)).is_d == True<|MERGE_RESOLUTION|>--- conflicted
+++ resolved
@@ -1,10 +1,3 @@
-<<<<<<< HEAD
-import math
-
-import pytest
-
-import cliffordplust.rings as r
-=======
 # Copyright 2024-2025 Olivier Romain, Francis Blais, Vincent Girouard, Marius Trudeau
 #
 #    Licensed under the Apache License, Version 2.0 (the "License");
@@ -25,16 +18,11 @@
 
 import cliffordplust.rings as r
 import pytest
->>>>>>> af786ad6
 from cliffordplust.rings import D, Dsqrt2
 
 SQRT2 = math.sqrt(2)
 
 
-<<<<<<< HEAD
-
-=======
->>>>>>> af786ad6
 @pytest.mark.parametrize(
     "n",
     [
@@ -52,14 +40,11 @@
     assert math.isclose(float(n), float(n.a) + float(n.b) * SQRT2)
 
 
-<<<<<<< HEAD
-=======
 def test_float_small_number():
     """Test the float value of the Dsqrt2 class with small numbers."""
     n = Dsqrt2((-1, 2), (3, 4)) ** 15
     assert math.isclose(float(n), float(Dsqrt2((-1, 2), (3, 4))) ** 15)
 
->>>>>>> af786ad6
 
 @pytest.mark.parametrize(
     "n1",
@@ -188,11 +173,8 @@
         Dsqrt2((-55, 14), (29, 15)),
         Dsqrt2((36, 71), (41, 1)),
         Dsqrt2((302, 85), (711, 66)),
-<<<<<<< HEAD
-=======
         Dsqrt2((-57, 3), (39, 3)),
         Dsqrt2((-1, 2), (3, 4)),
->>>>>>> af786ad6
     ],
 )
 @pytest.mark.parametrize("exp", [0, 1, 3, 6, 10])
@@ -302,19 +284,9 @@
 def test_multiplication_type_error():
     """Test the raise of a TypeError when the Dsqrt2 class is multiplied with the wrong type."""
     n = Dsqrt2((1, 1), (1, 1))
-<<<<<<< HEAD
-    with pytest.raises(
-        TypeError, match="Multiplication operation is not defined between Dsqrt2 and"
-    ):
-        n * "1"
-    with pytest.raises(
-        TypeError, match="Multiplication operation is not defined between Dsqrt2 and"
-    ):
-=======
     with pytest.raises(TypeError, match="Multiplication is not defined between Dsqrt2 and"):
         n * "1"
     with pytest.raises(TypeError, match="Multiplication is not defined between Dsqrt2 and"):
->>>>>>> af786ad6
         n * 1.0
 
 
@@ -323,11 +295,7 @@
     n = Dsqrt2((1, 1), (1, 1))
     with pytest.raises(TypeError, match="Expected power to be an integer"):
         n ** "1"
-<<<<<<< HEAD
-    with pytest.raises(TypeError, match="Expected power to be of type int"):
-=======
     with pytest.raises(TypeError, match="Expected power to be an integer"):
->>>>>>> af786ad6
         n**1.0
 
 
