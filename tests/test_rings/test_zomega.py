--- conflicted
+++ resolved
@@ -1,16 +1,3 @@
-<<<<<<< HEAD
-import math
-
-import numpy as np
-import pytest
-
-import cliffordplust.rings as r
-from cliffordplust.rings import Zomega
-
-OMEGA = (1 + 1.0j) / math.sqrt(2)
-
-
-=======
 # Copyright 2024-2025 Olivier Romain, Francis Blais, Vincent Girouard, Marius Trudeau
 #
 #    Licensed under the Apache License, Version 2.0 (the "License");
@@ -35,7 +22,6 @@
 OMEGA = (1 + 1.0j) / math.sqrt(2)
 
 
->>>>>>> af786ad6
 @pytest.mark.parametrize(
     "n",
     [
@@ -48,24 +34,17 @@
     ],
 )
 def test_real(n):
-<<<<<<< HEAD
-    """Test the real method of Zomega"""
-=======
     """Test the real value of the Zomega class."""
->>>>>>> af786ad6
     real = (n.a * OMEGA**3 + n.b * OMEGA**2 + n.c * OMEGA + n.d).real
     assert math.isclose(n.real(), real)
 
 
-<<<<<<< HEAD
-=======
 def test_real_small_numbers():
     """Test the real value of small Zomega numbers."""
     n = Zomega(-5, 0, 5, -7) ** 10
     assert math.isclose((complex(Zomega(-5, 0, 5, -7)) ** 10).real, n.real())
 
 
->>>>>>> af786ad6
 @pytest.mark.parametrize(
     "n",
     [
@@ -78,24 +57,17 @@
     ],
 )
 def test_imag(n):
-<<<<<<< HEAD
-    """Test the imag method of Zomega"""
-=======
     """Test the imaginary value of the Zomega class."""
->>>>>>> af786ad6
     imag = (n.a * OMEGA**3 + n.b * OMEGA**2 + n.c * OMEGA + n.d).imag
     assert math.isclose(n.imag(), imag)
 
 
-<<<<<<< HEAD
-=======
 def test_imag_small_numbers():
     """Test the imaginary value of small Zomega numbers."""
     n = Zomega(5, -7, 5, 0) ** 11
     assert math.isclose((complex(Zomega(5, -7, 5, 0)) ** 11).imag, n.imag())
 
 
->>>>>>> af786ad6
 @pytest.mark.parametrize(
     "n",
     [
@@ -108,11 +80,7 @@
     ],
 )
 def test_complex(n):
-<<<<<<< HEAD
-    """Test the complex method of Zomega"""
-=======
     """Test the complex value of the Zomega class."""
->>>>>>> af786ad6
     complex_value = n.a * OMEGA**3 + n.b * OMEGA**2 + n.c * OMEGA + n.d
     assert np.isclose(complex(n), complex_value)
 
@@ -231,10 +199,7 @@
         Zomega(1, 2, -5, 4),
         Zomega(-55, 14, 77, 23),
         Zomega(36, 71, 41, -94),
-<<<<<<< HEAD
-=======
         Zomega(-5, 0, 5, -7),
->>>>>>> af786ad6
     ],
 )
 @pytest.mark.parametrize("exp", [0, 1, 3, 6, 10])
@@ -277,10 +242,7 @@
     assert Zomega(1, 1, 1, 1) != Zomega(1, 1, 1, 2)
     assert Zomega(0, 0, 0, -1) == -1
     assert Zomega(0, -1, 0, 1) == 1 - 1.0j
-<<<<<<< HEAD
-=======
     assert Zomega(-2, 0, 2, 5) == 5 + 2 * math.sqrt(2)
->>>>>>> af786ad6
     assert Zomega(1, 1, 1, 1) != [1]
 
 
@@ -299,13 +261,8 @@
     assert str(n[0]) == n[1]
 
 
-<<<<<<< HEAD
-def test_get_item():
-    """Test the get item method of a Zomega instance."""
-=======
 def test_getitem():
     """Test the getitem method of a Zomega instance."""
->>>>>>> af786ad6
     n = Zomega(1, 2, -5, 4)
     assert n[0] == 1 and n[1] == 2 and n[2] == -5 and n[3] == 4
 
@@ -317,47 +274,26 @@
 
 
 def test_addition_type_errors():
-<<<<<<< HEAD
-    """Test the type errors of the addition method of the class Zomega."""
-    with pytest.raises(TypeError, match="Summation operation is not defined between Zomega"):
-        Zomega(1, 1, 1, 1) + 1.0j
-    with pytest.raises(TypeError, match="Summation operation is not defined between Zomega"):
-=======
     """Test the raise of a TypeError when doing an addition with the wrong type."""
     with pytest.raises(TypeError, match="Summation is not defined between Zomega"):
         Zomega(1, 1, 1, 1) + 1.0j
     with pytest.raises(TypeError, match="Summation is not defined between Zomega"):
->>>>>>> af786ad6
         Zomega(1, 1, 1, 1) + 1.0
 
 
 def test_subtraction_type_errors():
-<<<<<<< HEAD
-    """Test the type errors of the subtraction method of the class Zomega."""
-    with pytest.raises(TypeError, match="Subtraction operation is not defined between Zomega"):
-        Zomega(1, 1, 1, 1) - 1.0j
-    with pytest.raises(TypeError, match="Subtraction operation is not defined between Zomega"):
-=======
     """Test the raise of a TypeError when doing a subtraction with the wrong type."""
     with pytest.raises(TypeError, match="Subtraction is not defined between Zomega"):
         Zomega(1, 1, 1, 1) - 1.0j
     with pytest.raises(TypeError, match="Subtraction is not defined between Zomega"):
->>>>>>> af786ad6
         Zomega(1, 1, 1, 1) - 1.0
 
 
 def test_multiplication_type_errors():
-<<<<<<< HEAD
-    """Test the type errors of the multiplication method of the class Zomega."""
-    with pytest.raises(TypeError, match="Product operation is not defined between Zomega"):
-        Zomega(1, 1, 1, 1) * 1.0j
-    with pytest.raises(TypeError, match="Product operation is not defined between Zomega"):
-=======
     """Test the raise of a TypeError when doing a multiplication with the wrong type."""
     with pytest.raises(TypeError, match="Product is not defined between Zomega"):
         Zomega(1, 1, 1, 1) * 1.0j
     with pytest.raises(TypeError, match="Product is not defined between Zomega"):
->>>>>>> af786ad6
         Zomega(1, 1, 1, 1) * 1.0
 
 
@@ -395,11 +331,7 @@
     with pytest.raises(ValueError, match="Cannot convert"):
         Zomega.from_ring(1.0)
     with pytest.raises(ValueError, match="Cannot convert"):
-<<<<<<< HEAD
-        Zomega.from_ring(1 + 1.5 * 1.0j)
-=======
         Zomega.from_ring(1 + 1.5j)
->>>>>>> af786ad6
     with pytest.raises(ValueError, match="Cannot convert"):
         Zomega.from_ring(r.D(1, 1))
     with pytest.raises(ValueError, match="Cannot convert"):
