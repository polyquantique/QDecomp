<<<<<<< HEAD
import math

import numpy as np
import pytest

import cliffordplust.rings as r
from cliffordplust.rings import Domega

OMEGA = (1 + 1.0j) / math.sqrt(2)
=======
# Copyright 2024-2025 Olivier Romain, Francis Blais, Vincent Girouard, Marius Trudeau
#
#    Licensed under the Apache License, Version 2.0 (the "License");
#    you may not use this file except in compliance with the License.
#    You may obtain a copy of the License at
#
#        http://www.apache.org/licenses/LICENSE-2.0
#
#    Unless required by applicable law or agreed to in writing, software
#    distributed under the License is distributed on an "AS IS" BASIS,
#    WITHOUT WARRANTIES OR CONDITIONS OF ANY KIND, either express or implied.
#    See the License for the specific language governing permissions and
#    limitations under the License.

import math

import cliffordplust.rings as r
import numpy as np
import pytest
from cliffordplust.rings import Domega
>>>>>>> af786ad6

OMEGA = (1 + 1.0j) / math.sqrt(2)
SQRT2_DOMEGA = Domega.from_ring(r.Zsqrt2(0, 1))
<<<<<<< HEAD
INV_DOMEGA = Domega((-1, 1), (0, 0), (1, 1), (0, 0))
=======
INV_SQRT2_DOMEGA = Domega((-1, 1), (0, 0), (1, 1), (0, 0))
>>>>>>> af786ad6


@pytest.mark.parametrize(
    "n",
    [
        Domega((0, 0), (0, 0), (0, 0), (0, 0)),
        Domega((1, 1), (1, 1), (1, 1), (1, 1)),
        Domega((-1, 1), (-1, 1), (1, 1), (1, 1)),
<<<<<<< HEAD
        Domega((1, 2), (-5, 4), (1, 2), (-27, 4)),
=======
        Domega((1, 2), (-5, 4), (17, 5), (-27, 4)),
>>>>>>> af786ad6
        Domega((-55, 14), (77, 23), (36, 71), (-41, 94)),
        Domega((131, 211), (23, 43), (-73, 43), (41, 94)),
    ],
)
def test_real(n):
<<<<<<< HEAD
    """Test the real method of Domega"""
    real = (
        float(n.a) * OMEGA**3 + float(n.b) * OMEGA**2 + float(n.c) * OMEGA + float(n.d)
    ).real
    assert np.isclose(n.real(), real)


=======
    """Test the real value of the Domegea class."""
    real = (float(n.a) * OMEGA**3 + float(n.b) * OMEGA**2 + float(n.c) * OMEGA + float(n.d)).real
    assert np.isclose(n.real(), real)


def test_real_small_value():
    """Test the real value of a small Domega number."""
    n = Domega((-3, 4), (0, 0), (3, 4), (-1, 2))
    assert np.isclose((n**10).real(), (complex(n) ** 10).real)


>>>>>>> af786ad6
@pytest.mark.parametrize(
    "n",
    [
        Domega((0, 0), (0, 0), (0, 0), (0, 0)),
        Domega((1, 1), (1, 1), (1, 1), (1, 1)),
        Domega((-1, 1), (-1, 1), (1, 1), (1, 1)),
        Domega((1, 2), (-5, 4), (1, 2), (-27, 4)),
        Domega((-55, 14), (77, 23), (36, 71), (-41, 94)),
        Domega((131, 211), (23, 43), (-73, 43), (41, 94)),
    ],
)
def test_imag(n):
<<<<<<< HEAD
    """Test the imag method of Domega"""
    imag = (
        float(n.a) * OMEGA**3 + float(n.b) * OMEGA**2 + float(n.c) * OMEGA + float(n.d)
    ).imag
    assert np.isclose(n.imag(), imag)


=======
    """Test the imaginary value of the Domega class."""
    imag = (float(n.a) * OMEGA**3 + float(n.b) * OMEGA**2 + float(n.c) * OMEGA + float(n.d)).imag
    assert np.isclose(n.imag(), imag)


def test_imag_small_value():
    """Test the imaginary value of a small Domega number."""
    n = Domega((3, 4), (-1, 2), (3, 4), (0, 0))
    assert np.isclose((n**9).imag(), (complex(n) ** 9).imag)


>>>>>>> af786ad6
@pytest.mark.parametrize(
    "n",
    [
        Domega((0, 0), (0, 0), (0, 0), (0, 0)),
        Domega((1, 1), (1, 1), (1, 1), (1, 1)),
        Domega((-1, 1), (-1, 1), (1, 1), (1, 1)),
        Domega((1, 2), (-5, 4), (1, 2), (-27, 4)),
        Domega((-55, 14), (77, 23), (36, 71), (-41, 94)),
        Domega((131, 211), (23, 43), (-73, 43), (41, 94)),
<<<<<<< HEAD
    ],
)
def test_complex(n):
    """Test the complex method of Domega"""
    complex_value = (
        float(n.a) * OMEGA**3 + float(n.b) * OMEGA**2 + float(n.c) * OMEGA + float(n.d)
    )
=======
        Domega((-3, 4), (0, 0), (3, 4), (-1, 2)),
    ],
)
def test_complex(n):
    """Test the complex value of the Domega class."""
    complex_value = float(n.a) * OMEGA**3 + float(n.b) * OMEGA**2 + float(n.c) * OMEGA + float(n.d)
>>>>>>> af786ad6
    assert np.isclose(complex(n), complex_value)


@pytest.mark.parametrize(
    "n1",
    [
        Domega((0, 0), (0, 0), (0, 0), (0, 0)),
        Domega((1, 1), (1, 1), (1, 1), (1, 1)),
        Domega((-1, 1), (-1, 1), (1, 1), (1, 1)),
        Domega((1, 2), (-5, 4), (1, 2), (-27, 4)),
        Domega((-55, 14), (77, 23), (36, 71), (-41, 94)),
        Domega((131, 211), (23, 43), (-73, 43), (41, 94)),
        0,
        5,
        -10,
        100,
    ],
)
@pytest.mark.parametrize(
    "n2",
    [
        Domega((1, 1), (1, 1), (1, 1), (1, 1)),
        Domega((0, 0), (0, 0), (0, 0), (0, 0)),
        Domega((-1, 1), (-1, 1), (1, 1), (1, 1)),
        Domega((1, 2), (-5, 4), (1, 2), (-27, 4)),
        Domega((-55, 14), (77, 23), (36, 71), (-41, 94)),
        Domega((131, 211), (23, 43), (-73, 43), (41, 94)),
        r.D(1, 1),
        r.D(-67, 23),
    ],
)
def test_addition(n1, n2):
    """Test the addition of two Domega numbers."""
    n = n1
    n += n2
    assert np.isclose(complex(n1 + n2), complex(n1) + complex(n2)) and np.isclose(
        complex(n), complex(n1) + complex(n2)
    )


@pytest.mark.parametrize(
    "n1",
    [
        Domega((0, 0), (0, 0), (0, 0), (0, 0)),
        Domega((1, 1), (1, 1), (1, 1), (1, 1)),
        Domega((-1, 1), (-1, 1), (1, 1), (1, 1)),
        Domega((1, 2), (-5, 4), (1, 2), (-27, 4)),
        Domega((-55, 14), (77, 23), (36, 71), (-41, 94)),
        Domega((131, 211), (23, 43), (-73, 43), (41, 94)),
        0,
        5,
        -10,
        100,
    ],
)
@pytest.mark.parametrize(
    "n2",
    [
        Domega((1, 1), (1, 1), (1, 1), (1, 1)),
        Domega((0, 0), (0, 0), (0, 0), (0, 0)),
        Domega((-1, 1), (-1, 1), (1, 1), (1, 1)),
        Domega((1, 2), (-5, 4), (1, 2), (-27, 4)),
        Domega((-55, 14), (77, 23), (36, 71), (-41, 94)),
        Domega((131, 211), (23, 43), (-73, 43), (41, 94)),
        r.D(1, 1),
        r.D(-67, 23),
    ],
)
def test_subtraction(n1, n2):
    """Test the subtraction of two Domega numbers."""
    n = n1
    n -= n2
    assert np.isclose(complex(n1 - n2), complex(n1) - complex(n2)) and np.isclose(
        complex(n), complex(n1) - complex(n2)
    )


@pytest.mark.parametrize(
    "n1",
    [
        Domega((0, 0), (0, 0), (0, 0), (0, 0)),
        Domega((1, 1), (1, 1), (1, 1), (1, 1)),
        Domega((-1, 1), (-1, 1), (1, 1), (1, 1)),
        Domega((1, 2), (-5, 4), (1, 2), (-27, 4)),
        Domega((-55, 14), (77, 23), (36, 71), (-41, 94)),
        Domega((131, 211), (23, 43), (-73, 43), (41, 94)),
        0,
        5,
        -10,
        100,
    ],
)
@pytest.mark.parametrize(
    "n2",
    [
        Domega((1, 1), (1, 1), (1, 1), (1, 1)),
        Domega((0, 0), (0, 0), (0, 0), (0, 0)),
        Domega((-1, 1), (-1, 1), (1, 1), (1, 1)),
        Domega((1, 2), (-5, 4), (1, 2), (-27, 4)),
        Domega((-55, 14), (77, 23), (36, 71), (-41, 94)),
        Domega((131, 211), (23, 43), (-73, 43), (41, 94)),
        r.D(1, 1),
        r.D(-67, 23),
    ],
)
def test_multiplication(n1, n2):
    """Test the multiplication of two Domega numbers."""
    n = n1
    n *= n2
    assert np.isclose(complex(n1 * n2), complex(n1) * complex(n2)) and np.isclose(
        complex(n), complex(n1) * complex(n2)
    )


@pytest.mark.parametrize(
    "base",
    [
        Domega((0, 0), (0, 0), (0, 0), (0, 0)),
        Domega((1, 1), (1, 1), (1, 1), (1, 1)),
        Domega((-1, 1), (-1, 1), (1, 1), (1, 1)),
        Domega((1, 2), (-5, 4), (1, 2), (-27, 4)),
        Domega((-55, 14), (77, 23), (36, 71), (-41, 94)),
        Domega((131, 211), (23, 43), (-73, 43), (41, 94)),
<<<<<<< HEAD
=======
        Domega((-3, 4), (0, 0), (3, 4), (-1, 2)),
>>>>>>> af786ad6
    ],
)
@pytest.mark.parametrize("exp", [0, 1, 3, 6, 10])
def test_power(base, exp):
    """Test the power of a Domega number."""
    n = base
    n **= exp
    assert np.isclose(complex(base**exp), complex(base) ** exp) and np.isclose(
        complex(n), complex(base) ** exp
    )


def test_sqrt2_conjugate():
    """Test the √2-conjugate method of the class Domega."""
    n = Domega((1, 2), (3, 4), (-5, 6), (-7, 8))
    assert n.sqrt2_conjugate() == Domega((-1, 2), (3, 4), (5, 6), (-7, 8))


def test_complex_conjugate():
    """Test the complex conjugate method of the class Domega."""
    n = Domega((1, 2), (3, 4), (-5, 6), (-7, 8))
    assert n.complex_conjugate() == Domega((5, 6), (-3, 4), (-1, 2), (-7, 8))
    assert np.isclose((n * n.complex_conjugate()).imag(), 0)


def test_init_type_error_tuple():
    """Test the raise of a TypeError when initializing Domega with a tuple that has wrong entries."""
    with pytest.raises(TypeError, match="Tuples must take two integer values"):
        Domega((1, 1), (1, 1), (1, 1), (1, 1.0))
    with pytest.raises(TypeError, match="Tuples must take two integer values"):
        Domega((1, 1), ("1", 1), (1, 1), (1, 1))
    with pytest.raises(TypeError, match="Tuples must take two integer values"):
        Domega((1, 1), (1, 1), (1, 1, 1), (1, 1))


def test_init_value_error():
    """Test the raise of a ValueError when a denominator exponent is negative."""
    with pytest.raises(ValueError, match="Denominator exponent must be positive"):
        Domega((1, 1), (1, -1), (1, 1), (1, 1))
    with pytest.raises(ValueError, match="Denominator exponent must be positive"):
        Domega((1, 1), (1, 1), (1, 1), (1, -1))


def test_init_type_error_wrong_type():
    """Test the raise of a TypeError when class arguments are not tuple or D objects."""
    with pytest.raises(TypeError, match="Class arguments must be of type tuple"):
        Domega(1, 1, 1, 1)
    with pytest.raises(TypeError, match="Class arguments must be of type tuple"):
        Domega([1, 1], (1, 1), (1, 1), (1, 1))


@pytest.mark.parametrize(
    "n",
    [
        Domega((1, 1), (1, 1), (1, 1), (1, 1)),
        Domega((0, 0), (0, 0), (0, 0), (0, 0)),
        Domega((-1, 1), (-1, 1), (1, 1), (1, 1)),
        Domega((1, 2), (-5, 4), (1, 2), (-27, 4)),
<<<<<<< HEAD
        Domega((10, 11), (12, 13), (14, 15), (16, 17)),
=======
        Domega((13, 11), (15, 13), (17, 15), (19, 17)),
>>>>>>> af786ad6
        Domega.from_ring(r.Zsqrt2(0, 2)),
        Domega.from_ring(r.Zsqrt2(2, 8)),
        Domega.from_ring(r.Zomega(4, 8, 6, 12)),
    ],
)
def test_sde(n):
<<<<<<< HEAD
    """Test the sde method of Domega."""
    factor = lambda sde: SQRT2_DOMEGA**sde if sde >= 0 else INV_DOMEGA ** (-sde)
=======
    """Test the computation of the smallest denominator exponent."""
    factor = lambda sde: SQRT2_DOMEGA**sde if sde >= 0 else INV_SQRT2_DOMEGA ** (-sde)
>>>>>>> af786ad6
    sde = n.sde()
    if n == 0:
        assert sde == -math.inf
    else:
        assert (n * factor(sde)).is_zomega
        assert not (n * factor(sde - 1)).is_zomega
        assert not (n * factor(sde - 2)).is_zomega


@pytest.mark.parametrize(
    "n",
    [
        (Domega((1, 1), (1, 1), (1, 1), (1, 1)), "1/2^1ω3 + 1/2^1ω2 + 1/2^1ω + 1/2^1"),
        (Domega((0, 0), (0, 0), (0, 0), (0, 0)), "0/2^0ω3 + 0/2^0ω2 + 0/2^0ω + 0/2^0"),
        (Domega((-1, 1), (-1, 2), (1, 3), (1, 4)), "-1/2^1ω3 - 1/2^2ω2 + 1/2^3ω + 1/2^4"),
        (Domega((1, 2), (-5, 4), (1, 2), (-27, 5)), "1/2^2ω3 - 5/2^4ω2 + 1/2^2ω - 27/2^5"),
    ],
)
def test_repr(n):
    """Test the string representation of Domega intances."""
    assert str(n[0]) == n[1]



def test_addition_type_errors():
<<<<<<< HEAD
    """Test the type errors of the addition method of the class Domega."""
    with pytest.raises(TypeError, match="Summation operation is not defined between Domega and"):
        Domega((1, 1), (1, 1), (1, 1), (1, 1)) + 1.0j
    with pytest.raises(TypeError, match="Summation operation is not defined between Domega and"):
=======
    """Test the raise of a TypeError when the Domega class is summed with the wrong type."""
    with pytest.raises(TypeError, match="Summation is not defined between Domega and"):
        Domega((1, 1), (1, 1), (1, 1), (1, 1)) + 1.0j
    with pytest.raises(TypeError, match="Summation is not defined between Domega and"):
>>>>>>> af786ad6
        Domega((1, 1), (1, 1), (1, 1), (1, 1)) + 1.0


def test_subtraction_type_errors():
<<<<<<< HEAD
    """Test the type errors of the subtraction method of the class Domega."""
    with pytest.raises(TypeError, match="Subtraction operation is not defined between Domega and"):
        Domega((1, 1), (1, 1), (1, 1), (1, 1)) - 1.0j
    with pytest.raises(TypeError, match="Subtraction operation is not defined between Domega and"):
=======
    """Test the raise of a TypeError when the Domega class is subtracted with the wrong type."""
    with pytest.raises(TypeError, match="Subtraction is not defined between Domega and"):
        Domega((1, 1), (1, 1), (1, 1), (1, 1)) - 1.0j
    with pytest.raises(TypeError, match="Subtraction is not defined between Domega and"):
>>>>>>> af786ad6
        Domega((1, 1), (1, 1), (1, 1), (1, 1)) - 1.0


def test_multiplication_type_errors():
<<<<<<< HEAD
    """Test the type errors of the multiplication method of the class Domega."""
    with pytest.raises(TypeError, match="Product operation is not defined between Domega and"):
        Domega((1, 1), (1, 1), (1, 1), (1, 1)) * 1.0j
    with pytest.raises(TypeError, match="Product operation is not defined between Domega and"):
=======
    """Test the raise of a TypeError when the Domega class is multiplied with the wrong type."""
    with pytest.raises(TypeError, match="Product is not defined between Domega and"):
        Domega((1, 1), (1, 1), (1, 1), (1, 1)) * 1.0j
    with pytest.raises(TypeError, match="Product is not defined between Domega and"):
>>>>>>> af786ad6
        Domega((1, 1), (1, 1), (1, 1), (1, 1)) * 1.0


def test_power_type_errors():
    """Test the raise of a TypeError when the exponent is not an integer."""
    with pytest.raises(TypeError, match="Exponent must be an integer, but received"):
        Domega((1, 1), (1, 1), (1, 1), (1, 1)) ** 1.0


def test_power_value_errors():
    """Test the raise of a ValueError when the exponent is negative."""
    with pytest.raises(ValueError, match="Expected exponent to be a positive integer"):
        Domega((1, 1), (1, 1), (1, 1), (1, 1)) ** -1


@pytest.mark.parametrize(
    "n",
    [
        (-25, Domega((0, 0), (0, 0), (0, 0), (-25, 0))),
        (12 - 5.0j, Domega((0, 0), (-5, 0), (0, 0), (12, 0))),
        (r.D(5, 13), Domega((0, 0), (0, 0), (0, 0), (5, 13))),
        (r.Zsqrt2(-33, 17), Domega((-17, 0), (0, 0), (17, 0), (-33, 0))),
        (Domega((1, 2), (3, 4), (5, 6), (7, 8)), Domega((1, 2), (3, 4), (5, 6), (7, 8))),
        (r.Dsqrt2((-65, 25), (21, 13)), Domega((-21, 13), (0, 0), (21, 13), (-65, 25))),
        (r.Zomega(33, 12, -55, 23), Domega((33, 0), (12, 0), (-55, 0), (23, 0))),
    ],
)
def test_from_ring(n):
    """Test the from_ring method of the class Domega."""
    assert Domega.from_ring(n[0]) == n[1]


<<<<<<< HEAD
def test_get_item():
    """Test the get item method of a Domega instance."""
=======
def test_getitem():
    """Test the getitem method of a Domega instance."""
>>>>>>> af786ad6
    n = Domega((1, 2), (3, 4), (-5, 6), (7, 8))
    assert n[0] == r.D(1, 2) and n[1] == r.D(3, 4) and n[2] == r.D(-5, 6) and n[3] == r.D(7, 8)


def test_from_ring_value_errors():
    """Test the raise of a ValueError when the from_ring method cannot perform the conversion."""
    with pytest.raises(ValueError, match="Cannot convert"):
        Domega.from_ring(1.0)
    with pytest.raises(ValueError, match="Cannot convert"):
<<<<<<< HEAD
        Domega.from_ring(1 + 1.5 * 1.0j)
=======
        Domega.from_ring(1 + 1.5j)
>>>>>>> af786ad6
    with pytest.raises(ValueError, match="Cannot convert"):
        Domega.from_ring("1")


def test_equality():
    """Test the equality of two Domega instances."""
    n = Domega((1, 2), (3, 4), (-5, 6), (7, 8))
    m = Domega((0, 0), (0, 0), (0, 0), (13, 4))
    p = Domega((0, 0), (0, 0), (0, 0), (13, 0))
    assert n == Domega((1, 2), (3, 4), (-5, 6), (7, 8))
    assert n != Domega((1, 2), (3, 4), (-5, 6), (7, 9))
    assert n == complex(n)
    assert m == r.D(13, 4)
    assert p == 13
    assert p == 13.0
    assert n != [1]


def test_is_dsqrt2():
    """Test the is_dsqrt2 method of Domega."""
    assert not Domega((1, 2), (3, 4), (-5, 6), (7, 8)).is_dsqrt2
    assert Domega.from_ring(r.Dsqrt2((1, 2), (3, 4))).is_dsqrt2


def test_is_zsqrt2():
    """Test the is_zsqrt2 method of Domega."""
    assert not Domega((1, 2), (3, 4), (-5, 6), (7, 8)).is_zsqrt2
    assert Domega.from_ring(r.Zsqrt2(1, 2)).is_zsqrt2


def test_is_d():
    """Test the is_d method of Domega."""
    assert not Domega((1, 2), (3, 4), (-5, 6), (7, 8)).is_d
    assert Domega.from_ring(r.D(1, 2)).is_d


def test_is_integer():
    """Test the is_integer method of Domega."""
    assert not Domega((1, 2), (3, 4), (-5, 6), (7, 8)).is_integer
    assert Domega.from_ring(12).is_integer


def test_is_zomega():
    """Test the is_zomega method of Domega."""
    assert not Domega((1, 2), (3, 4), (-5, 6), (7, 8)).is_zomega
    assert Domega.from_ring(r.Zomega(1, 2, 3, 4)).is_zomega<|MERGE_RESOLUTION|>--- conflicted
+++ resolved
@@ -1,14 +1,3 @@
-<<<<<<< HEAD
-import math
-
-import numpy as np
-import pytest
-
-import cliffordplust.rings as r
-from cliffordplust.rings import Domega
-
-OMEGA = (1 + 1.0j) / math.sqrt(2)
-=======
 # Copyright 2024-2025 Olivier Romain, Francis Blais, Vincent Girouard, Marius Trudeau
 #
 #    Licensed under the Apache License, Version 2.0 (the "License");
@@ -29,42 +18,24 @@
 import numpy as np
 import pytest
 from cliffordplust.rings import Domega
->>>>>>> af786ad6
 
 OMEGA = (1 + 1.0j) / math.sqrt(2)
 SQRT2_DOMEGA = Domega.from_ring(r.Zsqrt2(0, 1))
-<<<<<<< HEAD
-INV_DOMEGA = Domega((-1, 1), (0, 0), (1, 1), (0, 0))
-=======
 INV_SQRT2_DOMEGA = Domega((-1, 1), (0, 0), (1, 1), (0, 0))
->>>>>>> af786ad6
-
-
-@pytest.mark.parametrize(
-    "n",
-    [
-        Domega((0, 0), (0, 0), (0, 0), (0, 0)),
-        Domega((1, 1), (1, 1), (1, 1), (1, 1)),
-        Domega((-1, 1), (-1, 1), (1, 1), (1, 1)),
-<<<<<<< HEAD
-        Domega((1, 2), (-5, 4), (1, 2), (-27, 4)),
-=======
+
+
+@pytest.mark.parametrize(
+    "n",
+    [
+        Domega((0, 0), (0, 0), (0, 0), (0, 0)),
+        Domega((1, 1), (1, 1), (1, 1), (1, 1)),
+        Domega((-1, 1), (-1, 1), (1, 1), (1, 1)),
         Domega((1, 2), (-5, 4), (17, 5), (-27, 4)),
->>>>>>> af786ad6
         Domega((-55, 14), (77, 23), (36, 71), (-41, 94)),
         Domega((131, 211), (23, 43), (-73, 43), (41, 94)),
     ],
 )
 def test_real(n):
-<<<<<<< HEAD
-    """Test the real method of Domega"""
-    real = (
-        float(n.a) * OMEGA**3 + float(n.b) * OMEGA**2 + float(n.c) * OMEGA + float(n.d)
-    ).real
-    assert np.isclose(n.real(), real)
-
-
-=======
     """Test the real value of the Domegea class."""
     real = (float(n.a) * OMEGA**3 + float(n.b) * OMEGA**2 + float(n.c) * OMEGA + float(n.d)).real
     assert np.isclose(n.real(), real)
@@ -76,7 +47,6 @@
     assert np.isclose((n**10).real(), (complex(n) ** 10).real)
 
 
->>>>>>> af786ad6
 @pytest.mark.parametrize(
     "n",
     [
@@ -89,15 +59,6 @@
     ],
 )
 def test_imag(n):
-<<<<<<< HEAD
-    """Test the imag method of Domega"""
-    imag = (
-        float(n.a) * OMEGA**3 + float(n.b) * OMEGA**2 + float(n.c) * OMEGA + float(n.d)
-    ).imag
-    assert np.isclose(n.imag(), imag)
-
-
-=======
     """Test the imaginary value of the Domega class."""
     imag = (float(n.a) * OMEGA**3 + float(n.b) * OMEGA**2 + float(n.c) * OMEGA + float(n.d)).imag
     assert np.isclose(n.imag(), imag)
@@ -109,32 +70,21 @@
     assert np.isclose((n**9).imag(), (complex(n) ** 9).imag)
 
 
->>>>>>> af786ad6
-@pytest.mark.parametrize(
-    "n",
-    [
-        Domega((0, 0), (0, 0), (0, 0), (0, 0)),
-        Domega((1, 1), (1, 1), (1, 1), (1, 1)),
-        Domega((-1, 1), (-1, 1), (1, 1), (1, 1)),
-        Domega((1, 2), (-5, 4), (1, 2), (-27, 4)),
-        Domega((-55, 14), (77, 23), (36, 71), (-41, 94)),
-        Domega((131, 211), (23, 43), (-73, 43), (41, 94)),
-<<<<<<< HEAD
-    ],
-)
-def test_complex(n):
-    """Test the complex method of Domega"""
-    complex_value = (
-        float(n.a) * OMEGA**3 + float(n.b) * OMEGA**2 + float(n.c) * OMEGA + float(n.d)
-    )
-=======
+@pytest.mark.parametrize(
+    "n",
+    [
+        Domega((0, 0), (0, 0), (0, 0), (0, 0)),
+        Domega((1, 1), (1, 1), (1, 1), (1, 1)),
+        Domega((-1, 1), (-1, 1), (1, 1), (1, 1)),
+        Domega((1, 2), (-5, 4), (1, 2), (-27, 4)),
+        Domega((-55, 14), (77, 23), (36, 71), (-41, 94)),
+        Domega((131, 211), (23, 43), (-73, 43), (41, 94)),
         Domega((-3, 4), (0, 0), (3, 4), (-1, 2)),
     ],
 )
 def test_complex(n):
     """Test the complex value of the Domega class."""
     complex_value = float(n.a) * OMEGA**3 + float(n.b) * OMEGA**2 + float(n.c) * OMEGA + float(n.d)
->>>>>>> af786ad6
     assert np.isclose(complex(n), complex_value)
 
 
@@ -258,10 +208,7 @@
         Domega((1, 2), (-5, 4), (1, 2), (-27, 4)),
         Domega((-55, 14), (77, 23), (36, 71), (-41, 94)),
         Domega((131, 211), (23, 43), (-73, 43), (41, 94)),
-<<<<<<< HEAD
-=======
         Domega((-3, 4), (0, 0), (3, 4), (-1, 2)),
->>>>>>> af786ad6
     ],
 )
 @pytest.mark.parametrize("exp", [0, 1, 3, 6, 10])
@@ -320,24 +267,15 @@
         Domega((0, 0), (0, 0), (0, 0), (0, 0)),
         Domega((-1, 1), (-1, 1), (1, 1), (1, 1)),
         Domega((1, 2), (-5, 4), (1, 2), (-27, 4)),
-<<<<<<< HEAD
-        Domega((10, 11), (12, 13), (14, 15), (16, 17)),
-=======
         Domega((13, 11), (15, 13), (17, 15), (19, 17)),
->>>>>>> af786ad6
         Domega.from_ring(r.Zsqrt2(0, 2)),
         Domega.from_ring(r.Zsqrt2(2, 8)),
         Domega.from_ring(r.Zomega(4, 8, 6, 12)),
     ],
 )
 def test_sde(n):
-<<<<<<< HEAD
-    """Test the sde method of Domega."""
-    factor = lambda sde: SQRT2_DOMEGA**sde if sde >= 0 else INV_DOMEGA ** (-sde)
-=======
     """Test the computation of the smallest denominator exponent."""
     factor = lambda sde: SQRT2_DOMEGA**sde if sde >= 0 else INV_SQRT2_DOMEGA ** (-sde)
->>>>>>> af786ad6
     sde = n.sde()
     if n == 0:
         assert sde == -math.inf
@@ -363,47 +301,26 @@
 
 
 def test_addition_type_errors():
-<<<<<<< HEAD
-    """Test the type errors of the addition method of the class Domega."""
-    with pytest.raises(TypeError, match="Summation operation is not defined between Domega and"):
-        Domega((1, 1), (1, 1), (1, 1), (1, 1)) + 1.0j
-    with pytest.raises(TypeError, match="Summation operation is not defined between Domega and"):
-=======
     """Test the raise of a TypeError when the Domega class is summed with the wrong type."""
     with pytest.raises(TypeError, match="Summation is not defined between Domega and"):
         Domega((1, 1), (1, 1), (1, 1), (1, 1)) + 1.0j
     with pytest.raises(TypeError, match="Summation is not defined between Domega and"):
->>>>>>> af786ad6
         Domega((1, 1), (1, 1), (1, 1), (1, 1)) + 1.0
 
 
 def test_subtraction_type_errors():
-<<<<<<< HEAD
-    """Test the type errors of the subtraction method of the class Domega."""
-    with pytest.raises(TypeError, match="Subtraction operation is not defined between Domega and"):
-        Domega((1, 1), (1, 1), (1, 1), (1, 1)) - 1.0j
-    with pytest.raises(TypeError, match="Subtraction operation is not defined between Domega and"):
-=======
     """Test the raise of a TypeError when the Domega class is subtracted with the wrong type."""
     with pytest.raises(TypeError, match="Subtraction is not defined between Domega and"):
         Domega((1, 1), (1, 1), (1, 1), (1, 1)) - 1.0j
     with pytest.raises(TypeError, match="Subtraction is not defined between Domega and"):
->>>>>>> af786ad6
         Domega((1, 1), (1, 1), (1, 1), (1, 1)) - 1.0
 
 
 def test_multiplication_type_errors():
-<<<<<<< HEAD
-    """Test the type errors of the multiplication method of the class Domega."""
-    with pytest.raises(TypeError, match="Product operation is not defined between Domega and"):
-        Domega((1, 1), (1, 1), (1, 1), (1, 1)) * 1.0j
-    with pytest.raises(TypeError, match="Product operation is not defined between Domega and"):
-=======
     """Test the raise of a TypeError when the Domega class is multiplied with the wrong type."""
     with pytest.raises(TypeError, match="Product is not defined between Domega and"):
         Domega((1, 1), (1, 1), (1, 1), (1, 1)) * 1.0j
     with pytest.raises(TypeError, match="Product is not defined between Domega and"):
->>>>>>> af786ad6
         Domega((1, 1), (1, 1), (1, 1), (1, 1)) * 1.0
 
 
@@ -436,13 +353,8 @@
     assert Domega.from_ring(n[0]) == n[1]
 
 
-<<<<<<< HEAD
-def test_get_item():
-    """Test the get item method of a Domega instance."""
-=======
 def test_getitem():
     """Test the getitem method of a Domega instance."""
->>>>>>> af786ad6
     n = Domega((1, 2), (3, 4), (-5, 6), (7, 8))
     assert n[0] == r.D(1, 2) and n[1] == r.D(3, 4) and n[2] == r.D(-5, 6) and n[3] == r.D(7, 8)
 
@@ -452,11 +364,7 @@
     with pytest.raises(ValueError, match="Cannot convert"):
         Domega.from_ring(1.0)
     with pytest.raises(ValueError, match="Cannot convert"):
-<<<<<<< HEAD
-        Domega.from_ring(1 + 1.5 * 1.0j)
-=======
         Domega.from_ring(1 + 1.5j)
->>>>>>> af786ad6
     with pytest.raises(ValueError, match="Cannot convert"):
         Domega.from_ring("1")
 
