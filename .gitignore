# Byte-compiled / optimized / DLL files
__pycache__/
*.py[cod]
*$py.class

# C extensions
*.so

# Distribution / packaging
.Python
build/
develop-eggs/
dist/
downloads/
eggs/
.eggs/
lib/
lib64/
parts/
sdist/
var/
wheels/
share/python-wheels/
*.egg-info/
.installed.cfg
*.egg
MANIFEST

# PyInstaller
#  Usually these files are written by a python script from a template
#  before PyInstaller builds the exe, so as to inject date/other infos into it.
*.manifest
*.spec

# Installer logs
pip-log.txt
pip-delete-this-directory.txt

# Unit test / coverage reports
htmlcov/
.tox/
.nox/
.coverage
.coverage.*
.cache
nosetests.xml
coverage.xml
*.cover
*.py,cover
.hypothesis/
.pytest_cache/
cover/

# Translations
*.mo
*.pot

# Sphinx documentation
docs/_build/

# PyBuilder
.pybuilder/
target/

# Jupyter Notebook
.ipynb_checkpoints

# IPython
profile_default/
ipython_config.py


# pdm
#   Similar to Pipfile.lock, it is generally recommended to include pdm.lock in version control.
#pdm.lock
#   pdm stores project-wide configurations in .pdm.toml, but it is recommended to not include it
#   in version control.
#   https://pdm.fming.dev/latest/usage/project/#working-with-version-control
.pdm.toml
.pdm-python
.pdm-build/

# PEP 582; used by e.g. github.com/David-OConnor/pyflow and github.com/pdm-project/pdm
__pypackages__/

# Celery stuff
celerybeat-schedule
celerybeat.pid

# SageMath parsed files
*.sage.py

# Environments
.env
.venv
env/
venv/
ENV/
env.bak/
venv.bak/

# Spyder project settings
.spyderproject
.spyproject

# Rope project settings
.ropeproject

# mkdocs documentation
/site

# mypy
.mypy_cache/
.dmypy.json
dmypy.json

# Pyre type checker
.pyre/

# pytype static type analyzer
.pytype/

# Cython debug symbols
cython_debug/

# PyCharm
#  JetBrains specific template is maintained in a separate JetBrains.gitignore that can
#  be found at https://github.com/github/gitignore/blob/main/Global/JetBrains.gitignore
#  and can be added to the global gitignore or merged into this file.  For a more nuclear
#  option (not recommended) you can uncomment the following to ignore the entire idea folder.
.idea/

<<<<<<< HEAD
.vscode/
Local_only/
*_debug.py
=======
.vscode
Local_only/
*_debug.py
*.ipynb
>>>>>>> 22030d19

Solutions/
*.png<|MERGE_RESOLUTION|>--- conflicted
+++ resolved
@@ -130,16 +130,10 @@
 #  option (not recommended) you can uncomment the following to ignore the entire idea folder.
 .idea/
 
-<<<<<<< HEAD
-.vscode/
-Local_only/
-*_debug.py
-=======
 .vscode
 Local_only/
 *_debug.py
 *.ipynb
->>>>>>> 22030d19
 
 Solutions/
 *.png