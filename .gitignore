__pycache__/
.pytest_cache/
.idea/
.vscode/
build/

.coverage
.coverage.*

<<<<<<< HEAD
Local_only/
=======
# Celery stuff
celerybeat-schedule
celerybeat.pid

# SageMath parsed files
*.sage.py

# Environments
.env
.venv
env/
venv/
ENV/
env.bak/
venv.bak/

# Spyder project settings
.spyderproject
.spyproject

# Rope project settings
.ropeproject

# mkdocs documentation
/site

# mypy
.mypy_cache/
.dmypy.json
dmypy.json

# Pyre type checker
.pyre/

# pytype static type analyzer
.pytype/

# Cython debug symbols
cython_debug/

# PyCharm
#  JetBrains specific template is maintained in a separate JetBrains.gitignore that can
#  be found at https://github.com/github/gitignore/blob/main/Global/JetBrains.gitignore
#  and can be added to the global gitignore or merged into this file.  For a more nuclear
#  option (not recommended) you can uncomment the following to ignore the entire idea folder.
.idea/

.vscode
Local_only/
*_debug.py
*.ipynb

>>>>>>> 206baec8
Solutions/
*_debug.*

*.ipynb
*.dll
*.egg-info<|MERGE_RESOLUTION|>--- conflicted
+++ resolved
@@ -6,10 +6,47 @@
 
 .coverage
 .coverage.*
+.cache
+nosetests.xml
+coverage.xml
+*.cover
+*.py,cover
+.hypothesis/
+.pytest_cache/
+cover/
 
-<<<<<<< HEAD
-Local_only/
-=======
+# Translations
+*.mo
+*.pot
+
+# Sphinx documentation
+docs/_build/
+
+# PyBuilder
+.pybuilder/
+target/
+
+# Jupyter Notebook
+.ipynb_checkpoints
+
+# IPython
+profile_default/
+ipython_config.py
+
+
+# pdm
+#   Similar to Pipfile.lock, it is generally recommended to include pdm.lock in version control.
+#pdm.lock
+#   pdm stores project-wide configurations in .pdm.toml, but it is recommended to not include it
+#   in version control.
+#   https://pdm.fming.dev/latest/usage/project/#working-with-version-control
+.pdm.toml
+.pdm-python
+.pdm-build/
+
+# PEP 582; used by e.g. github.com/David-OConnor/pyflow and github.com/pdm-project/pdm
+__pypackages__/
+
 # Celery stuff
 celerybeat-schedule
 celerybeat.pid
@@ -59,13 +96,5 @@
 
 .vscode
 Local_only/
-*_debug.py
-*.ipynb
-
->>>>>>> 206baec8
 Solutions/
-*_debug.*
-
-*.ipynb
-*.dll
-*.egg-info+*.png