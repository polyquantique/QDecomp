__pycache__/
.pytest_cache/
.idea/
.vscode/
build/

.coverage
.coverage.*

<<<<<<< HEAD
# Celery stuff
celerybeat-schedule
celerybeat.pid

# SageMath parsed files
*.sage.py

# Environments
.env
.venv
env/
venv/
ENV/
env.bak/
venv.bak/

# Spyder project settings
.spyderproject
.spyproject

# Rope project settings
.ropeproject

# mkdocs documentation
/site

# mypy
.mypy_cache/
.dmypy.json
dmypy.json

# Pyre type checker
.pyre/

# pytype static type analyzer
.pytype/

# Cython debug symbols
cython_debug/

# PyCharm
#  JetBrains specific template is maintained in a separate JetBrains.gitignore that can
#  be found at https://github.com/github/gitignore/blob/main/Global/JetBrains.gitignore
#  and can be added to the global gitignore or merged into this file.  For a more nuclear
#  option (not recommended) you can uncomment the following to ignore the entire idea folder.
.idea/

.vscode
Local_only/
*_debug.py
*.ipynb

=======
Local_only/
>>>>>>> 0945be5c
Solutions/
*_debug.*

*.ipynb
*.dll
*.egg-info<|MERGE_RESOLUTION|>--- conflicted
+++ resolved
@@ -7,62 +7,7 @@
 .coverage
 .coverage.*
 
-<<<<<<< HEAD
-# Celery stuff
-celerybeat-schedule
-celerybeat.pid
-
-# SageMath parsed files
-*.sage.py
-
-# Environments
-.env
-.venv
-env/
-venv/
-ENV/
-env.bak/
-venv.bak/
-
-# Spyder project settings
-.spyderproject
-.spyproject
-
-# Rope project settings
-.ropeproject
-
-# mkdocs documentation
-/site
-
-# mypy
-.mypy_cache/
-.dmypy.json
-dmypy.json
-
-# Pyre type checker
-.pyre/
-
-# pytype static type analyzer
-.pytype/
-
-# Cython debug symbols
-cython_debug/
-
-# PyCharm
-#  JetBrains specific template is maintained in a separate JetBrains.gitignore that can
-#  be found at https://github.com/github/gitignore/blob/main/Global/JetBrains.gitignore
-#  and can be added to the global gitignore or merged into this file.  For a more nuclear
-#  option (not recommended) you can uncomment the following to ignore the entire idea folder.
-.idea/
-
-.vscode
 Local_only/
-*_debug.py
-*.ipynb
-
-=======
-Local_only/
->>>>>>> 0945be5c
 Solutions/
 *_debug.*
 
