# Copyright 2022-2023 Olivier Romain, Francis Blais, Vincent Girouard, Marius Trudeau
#
#    Licensed under the Apache License, Version 2.0 (the "License");
#    you may not use this file except in compliance with the License.
#    You may obtain a copy of the License at
#
#        http://www.apache.org/licenses/LICENSE-2.0
#
#    Unless required by applicable law or agreed to in writing, software
#    distributed under the License is distributed on an "AS IS" BASIS,
#    WITHOUT WARRANTIES OR CONDITIONS OF ANY KIND, either express or implied.
#    See the License for the specific language governing permissions and
#    limitations under the License.

"""
Symbolic Computation with Ring Elements.

The Ring module provides tools for symbolic computations with elements of various mathematical rings.
Rings are used in many algorithms for the approximation of z-rotation gates into Clifford+T unitaries.
For more information see 
Neil J. Ross and Peter Selinger, Optimal ancilla-free Clifford+T approximation of z-rotations, 
https://arxiv.org/pdf/1403.2975.

Classes:
    - D: Ring of dyadic fractions \u2145.
    - Domega: Ring of cyclotomic dyadic fractions of degree 8 \u2145[\u03C9].
    - Zomega: Ring of cyclotomic integers of degree 8 \u2124[\u03C9].
    - Dsqrt2: Ring of quadratic dyadic fractions with radicand 2 \u2145[\u221a2].
    - Zsqrt2: Ring of quadratic integers with radicand 2 \u2124[\u221a2].

Function:
    - output_type(): Determine the output type when doing operations with elements from different rings. 
"""

from __future__ import annotations

import math
from decimal import Decimal, getcontext
from numbers import Complex, Integral, Real
from typing import Any, Callable, Iterator, Union


class D:
    """Class to do symbolic computation with elements of the ring of dyadic fractions \u2145.

    The ring element has the form a/(2^k), where a is an integer and k is a positive integer.

    Attributes:
        num (int): Numerator of the ring element.
        denom (int): Power of 2 in the denominator of the ring element.
        is_integer (bool): True if the ring element is an integer.
    """

    def __init__(self, num: int, denom: int) -> None:
        """Initialize the ring element.

        Args:
            num (int): Numerator of the ring element
            denom (int): Power of 2 in the denominator of the ring element.

        Raises:
            TypeError: If the numerator or the denominator exponent are not integers.
            ValueError: If the denominator is not positive.
        """
        if not isinstance(num, Integral) or not isinstance(denom, Integral):
            raise TypeError(
                f"Class arguments must be of type int but received {type(num).__name__ if not isinstance(num, Integral) else type(denom).__name__}."
            )
        elif denom < 0:
            raise ValueError(f"Denominator exponent must be positive but got {denom}.")
        self.__num: int = num
        self.__denom: int = denom

        # Reduce the fraction
        if not self.is_integer:
            self.__reduce()

    @property
    def num(self) -> int:
        """Numerator of the dyadic fraction."""
        return self.__num

    @property
    def denom(self) -> int:
        """Denominator exponent of the dyadic fraction."""
        return self.__denom

    @property
    def is_integer(self) -> bool:
        """Return True if the number is an integer."""
        return self.denom == 0

    def __reduce(self) -> None:
        """Reduce the fraction if the numerator is even."""
        if self.num == 0:
            self.__denom = 0
            return
        while (self.num & 1) == 0 and self.denom > 0:
            self.__num >>= 1
            self.__denom -= 1

    def __neg__(self) -> D:
        """Define the negation of the D class."""
        return D(-self.num, self.denom)

    def __abs__(self) -> D:
        """Define the absolute value of the D class."""
        return D(abs(self.num), self.denom)

    def __repr__(self) -> str:
        """Define the string representation of the D class."""
        if self.denom == 0:
            return str(self.num)
        elif self.denom == 1:
            return f"{self.num}/2"
        return f"{self.num}/2^{self.denom}"

    def __float__(self) -> float:
        """Define the float value of the D class."""
        return self.num / 2**self.denom

    def __eq__(self, nb: Any) -> bool:
        """Define the equality of the D class."""
        if isinstance(nb, D):
            return self.num == nb.num and self.denom == nb.denom
        elif isinstance(nb, Integral):
            return self.denom == 0 and self.num == nb
        elif isinstance(nb, Domega):
            return nb.__eq__(self)
        return math.isclose(float(self), nb)

    def __lt__(self, nb: Any) -> bool:
        """Define the < operation of the D class."""
        return float(self) < nb

    def __gt__(self, nb: Any) -> bool:
        """Define the < operation of the D class."""
        return float(self) > nb

    def __le__(self, nb: Any) -> bool:
        """Define the <= operation of the D class."""
        return self.__lt__(nb) or self.__eq__(nb)

    def __ge__(self, nb: Any) -> bool:
        """Define the >= operation of the D class."""
        return self.__gt__(nb) or self.__eq__(nb)

    def __add__(self, nb: Any) -> D:
        """Define the summation operation for the D class."""
        if isinstance(nb, D):
            if self.denom >= nb.denom:
                num: int = self.num + nb.num * 2 ** (self.denom - nb.denom)
                return D(num, self.denom)
            num = nb.num + self.num * 2 ** (nb.denom - self.denom)
            return D(num, nb.denom)
        elif isinstance(nb, Integral):
            return D(self.num + nb * 2**self.denom, self.denom)
        raise TypeError(f"Summation operation is not defined between D and {type(nb).__name__}.")

    def __radd__(self, nb: Any) -> D:
        """Define the right summation of integers with the D class."""
        return self.__add__(nb)

    def __iadd__(self, nb: Any) -> D:
        """Define the in-place summation operation for the class."""
        return self.__add__(nb)

    def __sub__(self, nb: Any) -> D:
        """Define the subtraction operation for the D class."""
        if isinstance(nb, (D, Integral)):
            return self.__add__(-nb)
        raise TypeError(f"Subtraction operation is not defined between D and {type(nb).__name__}.")

    def __rsub__(self, nb: Any) -> D:
        """Define the right subtraction of integers with the D class."""
        return (-self).__add__(nb)

    def __isub__(self, nb: Any) -> D:
        """Define the in-place subtraction for the d class."""
        return self.__sub__(nb)

    def __mul__(self, nb: Any) -> D:
        """Define the product operation for the D class."""
        if isinstance(nb, D):
            return D(self.num * nb.num, self.denom + nb.denom)
        elif isinstance(nb, Integral):
            return D(self.num * nb, self.denom)
<<<<<<< HEAD
        elif issubclass(type(nb), Domega):
            return nb.__mul__(self)
        try:
            return nb.__rmul__(self)
        except AttributeError:
            raise TypeError(
                f"Product operation is not defined between {self.__class__.__name__} and {type(nb).__name__}."
            )
=======
        raise TypeError(f"Product operation is not defined between D and {type(nb).__name__}.")
>>>>>>> 22030d19

    def __rmul__(self, nb: Any) -> D:
        """Define the right multiplication of integers with the D class."""
        return self.__mul__(nb)

    def __imul__(self, nb: Any) -> D:
        """Define the inplace-multiplication for the D class."""
        return self.__mul__(nb)

    def __pow__(self, n: int) -> D:
        """Define the power operation for the D class.

        Power must be a positive integer.
        """
        if not isinstance(n, Integral):
            raise TypeError(f"Expected power to be of type int, but got {type(n).__name__}.")
        elif n < 0:
            raise ValueError(f"Expected power to be a positive integer, but got {n}.")
        return D(self.num**n, n * self.denom)

    def __round__(self) -> int:
        """Define the round operation for the D class."""
        return round(float(self))

    def __floor__(self) -> int:
        """Define the floor operation for the D class."""
        return math.floor(float(self))

    def __ceil__(self) -> int:
        """Define the floor operation for the D class."""
        return math.ceil(float(self))


class Domega:
    """Class to do symbolic computation with elements of the ring \u2145[\u03C9].

    The ring element has the form a\u03C9^3 + b\u03C9^2 + c\u03C9 + d, where \u03C9 = (1 + i)/\u221a2 is the eight root of unity.
    The coefficients a, b, c, d are dyadic fractions of the form m / 2^n, where m is an integer and n is a positive integer.
    The coefficients will be automatically reduced when the class is initialized.

    The ring element can also be expressed as \u03B1 + i*\u03B2, where i = \u221a-1, and \u03B1 and \u03B2 are numbers in te ring \u2145[\u221a2]
    and are equal to \u03B1 = d + (c-a)/2 \u221a2 and \u03B2 = b + (c+a)/2 \u221a2.

    Attributes:
        a (D): \u03C9^3 coefficient of the ring element.
        b (D): \u03C9^2 coefficient of the ring element.
        c (D): \u03C9^1 coefficient of the ring element.
        d (D): \u03C9^0 coefficient of the ring element.
    """

    def __init__(
        self,
        a: tuple[int, int] | D,
        b: tuple[int, int] | D,
        c: tuple[int, int] | D,
        d: tuple[int, int] | D,
    ) -> None:
        """Initialize the Domega class.

        Args:
            a (tuple[int, int] | D): \u03C9^3 coefficient of the ring element.
            b (tuple[int, int] | D): \u03C9^2 coefficient of the ring element.
            c (tuple[int, int] | D): \u03C9^1 coefficient of the ring element.
            d (tuple[int, int] | D): \u03C9^0 coefficient of the ring element.

        Raises:
            TypeError: If the class arguments are not 2-tuples of integers (num, denom) or D objects.
            ValueError: If the denominator exponent is negative.
        """
        for input in (a, b, c, d):
            if isinstance(input, tuple):
                if len(input) != 2 or any([not isinstance(value, Integral) for value in input]):
                    raise TypeError(
                        f"Tuples must take two integer values (num, denom) but received {input}."
                    )
                elif input[1] < 0:
                    raise ValueError(
                        f"Denominator exponent must be positive but got {input[1]} < 0."
                    )
            elif not isinstance(input, D):
                raise TypeError(
                    f"Class arguments must be of type tuple[int, int] or D objects but received {type(input).__name__}."
                )

        self.__a: D = a if isinstance(a, D) else D(a[0], a[1])
        self.__b: D = b if isinstance(b, D) else D(b[0], b[1])
        self.__c: D = c if isinstance(c, D) else D(c[0], c[1])
        self.__d: D = d if isinstance(d, D) else D(d[0], d[1])

    @property
    def a(self) -> D:
        """\u03C9^3 coefficient of the ring element."""
        return self.__a

    @property
    def b(self) -> D:
        """\u03C9^2 coefficient of the ring element."""
        return self.__b

    @property
    def c(self) -> D:
        """\u03C9^1 coefficient of the ring element."""
        return self.__c

    @property
    def d(self) -> D:
        """\u03C9^0 coefficient of the ring element."""
        return self.__d

    @property
    def _is_Zomega(self) -> bool:
        """True if the ring element is element of \u2124[\u03C9]."""
        return all([coeff.is_integer for coeff in self])

    @property
    def _is_Dsqrt2(self) -> bool:
        """True if the ring element is element of \u2145[\u221a2]."""
        return self.b == 0 and self.c + self.a == 0

    @property
    def _is_Zsqrt2(self) -> bool:
        """True if the ring element is element of \u2124[\u221a2]."""
        return (
            self.b == 0
            and self.c + self.a == 0
            and self.d.is_integer
            and ((self.c - self.a) * D(1, 1)).is_integer
        )

    @property
    def _is_D(self) -> bool:
        """True if the ring element is element of \u2145."""
        return self.a == 0 and self.b == 0 and self.c == 0

    @property
    def _is_integer(self) -> bool:
        """True if the ring element is an integer."""
        return self.a == 0 and self.b == 0 and self.c == 0 and self.d.is_integer

    def convert(self, target: type | str) -> Ring:
        """Convert the ring element into another ring.

        The conversion must be possible, i.e. the ring element is part of the targeted ring.

        Args:
            target (type | str): Class of the targeted ring.

        Returns:
            Ring: Number expressed in the targeted ring.

        Raises:
            TypeError: If the target is not a type or a string.
            TypeError: If the ring element is not part of the targeted ring.
            ValueError: If the target is not valid.
        """
        if not isinstance(target, (type, str)):
            raise TypeError(
                f"Target must be a type or a string, but received {type(target).__name__}."
            )

        if target in (Domega, "Domega"):
            return Domega(self.a, self.b, self.c, self.d)
        elif target in (Zomega, "Zomega"):
            if self._is_Zomega:
                return Zomega(a=self.a.num, b=self.b.num, c=self.c.num, d=self.d.num)
            raise TypeError(
                f"Could not convert the ring element from {type(self).__name__} to Zomega.\n{str(self)} cannot be written as a\u03C9^3 + b\u03C9^2 + c\u03C9 + d, where a, b, c and d are integers."
            )
        elif target in (Dsqrt2, "Dsqrt2"):
            if self._is_Dsqrt2:
                return Dsqrt2(self.d, (self.c - self.a) * D(1, 1))
            raise TypeError(
                f"Could not convert the ring element from {type(self).__name__} to Dsqrt2.\n{str(self)} cannot be written as a + b\u221a2, where a and b are in \u2145."
            )
        elif target in (Zsqrt2, "Zsqrt2"):
            if self._is_Zsqrt2:
                return Zsqrt2(self.d.num, ((self.c - self.a) * D(1, 1)).num)
            raise TypeError(
                f"Could not convert the ring element from {type(self).__name__} to Zsqrt2.\n{str(self)} cannot be written as a + b\u221a2, where a and b are integers."
            )
        elif target in (D, "D"):
            if self._is_D:
                return self.d
            raise TypeError(f"Could not convert the ring element from {type(self).__name__} to D.")
        raise TypeError(
            f"{target.__name__ if isinstance(target, type) else target} is not a valid target."
        )

    def real(self) -> float:
        """Return the real part of the ring element.

        Returns:
            float: Real part of the ring element in float representation.
        """
        x1 = float(self.d)
        x2 = float(self.c - self.a) / math.sqrt(2)
        if math.isclose(x1, -x2, rel_tol=1e-4):
            getcontext().prec = 50
            return float(
                Decimal(self.d.num) / Decimal(2) ** Decimal(self.d.denom)
                + Decimal((self.c - self.a).num)
                / Decimal(2) ** Decimal((self.c - self.a).denom)
                / Decimal(2).sqrt()
            )
        return x1 + x2

    def imag(self) -> float:
        """Return the imaginary part of the ring element.

        Returns:
            float : Imaginary part of the ring element in float representation.
        """
        x1 = float(self.b)
        x2 = float(self.c + self.a) / math.sqrt(2)
        if math.isclose(x1, -x2, rel_tol=1e-4):
            getcontext().prec = 50
            return float(
                Decimal(self.b.num) / Decimal(2) ** Decimal(self.b.denom)
                + Decimal((self.c + self.a).num)
                / Decimal(2) ** Decimal((self.c + self.a).denom)
                / Decimal(2).sqrt()
            )
        return x1 + x2

    def sde(self) -> int | float:
        """Return the smallest denominator exponent (sde) of base \u221a2 of the ring element.

        The sde of the ring element d \u2208 \u2145[\u03C9] is the smallest integer value k such that d * (\u221a2)^k \u2208 \u2124[\u03C9].
        """
        sde: int = 0
        if any([coeff.denom != 0 for coeff in self]):
            k_max: int = max([coeff.denom for coeff in self])
            coeffs: list[int] = [coeff.num * 2 ** (k_max - coeff.denom) for coeff in self]
            sde += 2 * k_max
        else:
            coeffs = [coeff.num for coeff in self]
            if not any(coeffs):
                return -math.inf
            while all([coeff % 2 == 0 for coeff in coeffs]):
                coeffs = [coeff // 2 for coeff in coeffs]
                sde -= 2
        while coeffs[0] % 2 == coeffs[2] % 2 and coeffs[1] % 2 == coeffs[3] % 2:
            alpha: int = (coeffs[1] - coeffs[3]) // 2
            beta: int = (coeffs[2] + coeffs[0]) // 2
            gamma: int = (coeffs[1] + coeffs[3]) // 2
            delta: int = (coeffs[2] - coeffs[0]) // 2
            coeffs = [alpha, beta, gamma, delta]
            sde -= 1
        return sde

    def complex_conjugate(self) -> Ring:
        """Compute complex conjugate of the ring element.

        Returns:
            Ring: Complex conjugate of the ring element.
        """
        return Domega(a=-self.c, b=-self.b, c=-self.a, d=self.d).convert(type(self))

    def sqrt2_conjugate(self) -> Ring:
        """Compute the \u221a2 conjugate of the ring element.

        Returns:
            Ring: \u221a2 conjugate of the ring element.
        """
        return Domega(a=-self.a, b=self.b, c=-self.c, d=self.d).convert(type(self))

    def __repr__(self) -> str:
        """Define the string representation of the class."""
<<<<<<< HEAD
        sign: Callable[[D], str] = lambda coeff: "+" if coeff.num >= 0 else "-"
        value: Callable[[D], str] = lambda coeff: (str(coeff) if coeff.num >= 0 else str(-coeff))
        omega: Callable[[int], str] = lambda index: ("ω" + str(index) if index > 0 else "")
        if all([coeff.num == 0 for coeff in self]):
            return "0"
=======
        sign: Callable[[D], str] = lambda coeff: "+" if coeff >= 0 else "-"
        value: Callable[[D], str] = lambda coeff: str(coeff) if coeff >= 0 else str(-coeff)
        omega: Callable[[int], str] = lambda index: "\u03C9" + str(index) if index > 0 else ""
        if self._is_D:
            return str(self.d)
>>>>>>> 22030d19
        else:
            output: str = ""
            for index, coeff in enumerate(self):
                if coeff.num != 0:
                    if coeff < 0:
                        if coeff == -1 and index != 3:
                            output += "- " + omega(3 - index) + " "
                        else:
                            output += "- " + value(coeff) + omega(3 - index) + " "
                    elif coeff > 0 and len(output) == 0:
                        if coeff == 1 and index != 3:
                            output += omega(3 - index) + " "
                        else:
                            output += str(coeff) + omega(3 - index) + " "
                    else:
                        if coeff == 1 and index != 3:
                            output += sign(coeff) + " " + omega(3 - index) + " "
                        else:
                            output += sign(coeff) + " " + value(coeff) + omega(3 - index) + " "
        return output.rstrip()

    def __getitem__(self, i: int | slice) -> D | list[D]:
        """Return the coefficients of the ring element from their index."""
        return [self.a, self.b, self.c, self.d][i]

    def __iter__(self) -> Iterator[D]:
        """Allow iteration in the class coefficients."""
        return iter([self.a, self.b, self.c, self.d])

    def __eq__(self, nb: Any) -> bool:
        """Define the == operation of the class."""
        if isinstance(nb, Domega):
            return self.a == nb.a and self.b == nb.b and self.c == nb.c and self.d == nb.d
        elif isinstance(nb, (D, Integral)):
            return self._is_D and self.d == nb
        elif isinstance(nb, (Real, Complex)):
            return math.isclose(self.real(), complex(nb).real) and math.isclose(
                self.imag(), complex(nb).imag
            )
        raise TypeError(
            f"Comparison between {self.__class__.__name__} and {type(nb).__name__} is not possible."
        )

    def __neg__(self) -> Ring:
        """Define the negation of the ring element."""
        return Domega(-self.a, -self.b, -self.c, -self.d).convert(type(self))

    def __complex__(self) -> complex:
        """Define the complex representation of the class."""
        return self.real() + 1.0j * self.imag()

    def __add__(self, nb: Any) -> Ring:
        """Define the summation operation for the ring elements."""
        if isinstance(nb, (D, Integral)):
            return Domega(self.a, self.b, self.c, self.d + nb).convert(
                _output_type(type(self), type(nb))
            )
        elif isinstance(nb, Domega):
            return Domega(self.a + nb.a, self.b + nb.b, self.c + nb.c, self.d + nb.d).convert(
                _output_type(type(self), type(nb))
            )
        raise TypeError(
            f"Summation operation is not defined between {self.__class__.__name__} and {type(nb).__name__}."
        )

    def __radd__(self, nb: Any) -> Ring:
        """Define the right summation of integers and D objects with the Domega class."""
        return self.__add__(nb)

    def __iadd__(self, nb: Any) -> Ring:
        """Define the in-place summation operation for the class."""
        return self.__add__(nb)

    def __sub__(self, nb: Any) -> Ring:
        """Define the subtraction operation for the ring element."""
        if isinstance(nb, (Integral, D, Domega)):
            return self.__add__(-nb)
        raise TypeError(
            f"Subtraction operation is not defined between {self.__class__.__name__} and {type(nb).__name__}."
        )

    def __rsub__(self, nb: Any) -> Ring:
        """Define the right subtraction of integers and D objects with the Domega class."""
        return (-self).__add__(nb)

    def __isub__(self, nb: Any) -> Ring:
        """Define the in-place subtraction for the class."""
        return self.__sub__(nb)

    def __mul__(self, nb: Any) -> Ring:
        """Define the multiplication operation for the Domega class."""
        if isinstance(nb, (D, Integral)):
            return Domega(self.a * nb, self.b * nb, self.c * nb, self.d * nb).convert(
                _output_type(type(self), type(nb))
            )
        elif isinstance(nb, Domega):
            a: D = (self.a * nb.d) + (self.b * nb.c) + (self.c * nb.b) + (self.d * nb.a)
            b: D = -(self.a * nb.a) + (self.b * nb.d) + (self.c * nb.c) + (self.d * nb.b)
            c: D = -(self.a * nb.b) + -(self.b * nb.a) + (self.c * nb.d) + (self.d * nb.c)
            d: D = -(self.a * nb.c) + -(self.b * nb.b) + -(self.c * nb.a) + (self.d * nb.d)
<<<<<<< HEAD
            return Domega(a, b, c, d).convert(output_type(type(self), type(nb)))
        try:
            return nb.__rmul__(self)
        except AttributeError:
            raise TypeError(
                f"Product operation is not defined between {self.__class__.__name__} and {type(nb).__name__}."
            )
=======
            return Domega(a, b, c, d).convert(_output_type(type(self), type(nb)))
        raise TypeError(
            f"Product operation is not defined between {self.__class__.__name__} and {type(nb).__name__}."
        )
>>>>>>> 22030d19

    def __rmul__(self, nb: Any) -> Ring:
        """Define the right multiplication of integers and D objects with the Domega class."""
        return self.__mul__(nb)

    def __imul__(self, nb: Any) -> Ring:
        """Define the in-place multiplication for the class."""
        return self.__mul__(nb)

    def __pow__(self, power: int) -> Ring:
        """Define the power operation for the Domega class.

        Exponent must be positive integers. Uses the multinomial theorem.
        """
        if not isinstance(power, Integral):
            raise TypeError(f"Exponent must be an integer, but received {type(power).__name__}.")
        if power < 0:
            raise ValueError(f"Expected exponent to be a positive integer, but got {power}.")

        coeff: list[D] = [D(0, 0), D(0, 0), D(0, 0), D(0, 0)]
        for k1 in range(power + 1):
            for k2 in range(power + 1 - k1):
                for k3 in range(power + 1 - k1 - k2):
                    k4: int = power - (k1 + k2 + k3)
                    exponent: int = 3 * k1 + 2 * k2 + k3
                    multinomial_coefficient: int = math.factorial(power) // math.prod(
                        map(math.factorial, (k1, k2, k3, k4))
                    )
                    coeff[3 - exponent % 4] += (
                        (-1) ** (exponent // 4)
                        * self.a**k1
                        * self.b**k2
                        * self.c**k3
                        * self.d**k4
                        * multinomial_coefficient
                    )
        return Domega(coeff[0], coeff[1], coeff[2], coeff[3]).convert(type(self))

    def __ipow__(self, nb: int):
        """Define the in-place power operation of the ring element."""
        return self.__pow__(nb)


class Zomega(Domega):
    """Class to do symbolic computation with elements of the ring of cyclotomic integers of degree 8 \u2124[\u03C9].

    The ring element has the form a\u03C9^3 + b\u03C9^2 + c\u03C9 + d, where \u03C9 = (1 + i)/\u221a2 is the eight root of unity.
    The coefficients a, b, c, d are integers.

    The ring element can also be expressed as \u03B1 + i*\u03B2, where i = \u221a-1, and \u03B1 and \u03B2 are numbers in te ring \u2145[\u221a2]
    and are equal to \u03B1 = d + (c-a)/2 \u221a2 and \u03B2 = b + (c+a)/2 \u221a2.

    Attributes:
        a (int): \u03C9^3 coefficient of the ring element.
        b (int): \u03C9^2 coefficient of the ring element.
        c (int): \u03C9^1 coefficient of the ring element.
        d (int): \u03C9^0 coefficient of the ring element.
    """

    def __init__(self, a: int, b: int, c: int, d: int) -> None:
        """Initialize the Zomega class.

        Args:
            a (int): \u03C9^3 coefficient of the ring element.
            b (int): \u03C9^2 coefficient of the ring element.
            c (int): \u03C9^1 coefficient of the ring element.
            d (int): \u03C9^0 coefficient of the ring element.

        Raises:
            TypeError: If the class arguments are not integers.
        """
        for arg in (a, b, c, d):
            if not isinstance(arg, Integral):
                raise TypeError(
                    f"Class arguments must be integers, but got {arg} of type {type(arg).__name__}"
                )
        super().__init__((a, 0), (b, 0), (c, 0), (d, 0))

    def __getitem__(self, i):
        return (self.a.num, self.b.num, self.c.num, self.d.num)[i]


class Dsqrt2(Domega):
    """Class to do symbolic computation with element in the ring of quadratic dyadic fractions \u2145[\u221a2].

    The ring element has the form p + q\u221a2, where p, q are dyadic fractions of the form m / 2^n,
    where m is an integer and n is a positive integer.
    The coefficients will be automatically reduced when the class is initialized.

    Attributes:
        p (D): Rational coefficient of the ring element.
        q (D): \u221a2 coefficient of the ring element.
    """

    def __init__(self, p: tuple[int, int] | D, q: tuple[int, int] | D) -> None:
        """Initialize the Dsqrt2 class.

        Args:
            p (tuple[int, int] | D): Rational coefficient of the ring element.
            q (tuple[int, int] | D): \u221a2 coefficient of the ring element.

        Raises:
            TypeError: If the class arguments are not 2-tuples of integers (num, denom) or D objects.
            ValueError: If the denominator exponent is negative.
        """
        for input in (p, q):
            if isinstance(input, tuple):
                if len(input) != 2 or any([not isinstance(value, Integral) for value in input]):
                    raise TypeError(
                        f"Tuples must take two integer values (num, denom) but received {input}."
                    )
                elif input[1] < 0:
                    raise ValueError(f"Denominator value must be positive but got {input[1]} < 0.")
            elif not isinstance(input, D):
                raise TypeError(
                    f"Class arguments must be of type tuple[int, int] or D objects but received {type(input).__name__}."
                )
        self.__p: D = p if isinstance(p, D) else D(p[0], p[1])
        self.__q: D = q if isinstance(q, D) else D(q[0], q[1])
        super().__init__(-self.__q, D(0, 0), self.__q, self.__p)

    @property
    def p(self) -> D:
        """Rational coefficient of the ring element."""
        return self.__p

    @property
    def q(self) -> D:
        """\u221a2 coefficient of the ring element."""
        return self.__q

    def __repr__(self) -> str:
        """Define the string representation of the ring element."""
        repr: str = ""
<<<<<<< HEAD
        if self.p != 0:
            repr += str(self.p)
            if self.q != 0:
                if self.q > 0:
                    repr += f"+{self.q if self.q != 1 else ''}√2"
                elif self.q < 0:
                    repr += f"-{-self.q if self.q != -1 else ''}√2"
        elif self.q != 0:
            if self.q == -1:
                repr += "-"
            repr += f"{self.q if self.q != 1 and self.q != -1 else ''}√2"
        else:
            repr += str(0)
=======
        if self == 0:
            return str(0)
        elif self.p != 0:
            repr += str(self.p) + " "
        if self.q != 0:
            repr += f"{"- " if self.q < 0 else "+ "}"
            repr += f"{str(abs(self.q)) if abs(self.q) != 1 else ""}"
            repr += "\u221a2"
>>>>>>> 22030d19
        return repr

    def __float__(self) -> float:
        """Define the float representation of the class."""
        return self.real()

    def __lt__(self, nb: Any) -> bool:
        """Define the < operation for the class."""
        return float(self) < nb

    def __le__(self, nb: Any) -> bool:
        """Define the <= operation for the class."""
        return self.__lt__(nb) or self.__eq__(nb)

    def __gt__(self, nb: Any) -> bool:
        """Define the > operation for the class."""
        return float(self) > nb

    def __ge__(self, nb: Any) -> bool:
        """Define the >= operation for the class."""
        return self.__gt__(nb) or self.__eq__(nb)


class Zsqrt2(Domega):
    """A simple class to do symbolic computation with elements of the ring \u2124[\u221a2].

    The ring element has the form p + q\u2124[\u221a2], where p and q are integers.

    Attributes:
        p (int): Integer coefficient of the ring element.
        q (int): \u2124[\u221a2] coefficient of the ring element.
    """

    def __init__(self, p: int, q: int) -> None:
        """Initialize the ring element.

        Args:
            p (int): Integer coefficient of the ring element.
            q (int): \u2124[\u221a2] coefficient of the ring element.

        Raises:
            TypeError: If p or q are not integers.
        """
        for input in (p, q):
            if not isinstance(input, Integral):
                raise TypeError(
                    f"Expected class inputs to be of type int, but got {type(input).__name__}."
                )
        self._p: int = p
        self._q: int = q
        super().__init__(a=(-q, 0), b=(0, 0), c=(q, 0), d=(p, 0))

    @property
    def p(self) -> int:
        """Integer coefficient of the ring element."""
        return self._p

    @property
    def q(self) -> int:
        """\u2124[\u221a2] coefficient of the ring element."""
        return self._q

    def __repr__(self) -> str:
        """Define the string representation of the ring element."""
        return Dsqrt2.__repr__(self)

    def __float__(self) -> float:
        """Define the float representation of the class."""
        return self.real()

    def __lt__(self, nb: Any) -> bool:
        """Define the < operation for the class."""
        return float(self) < nb

    def __le__(self, nb: Any) -> bool:
        """Define the <= operation for the class."""
        return self.__lt__(nb) or self.__eq__(nb)

    def __gt__(self, nb: Any) -> bool:
        """Define the > operation for the class."""
        return float(self) > nb

    def __ge__(self, nb: Any) -> bool:
        """Define the >= operation for the class."""
        return self.__gt__(nb) or self.__eq__(nb)


def _output_type(*types: type) -> type:
    """Return the output type of class operations.

    Args:
        *types (type): List of Python types.

    Returns:
        type: Output type of the operation.
    """
    if Domega in types:
        return Domega
    elif Zomega in types:
        if Dsqrt2 in types or D in types:
            return Domega
        return Zomega
    elif Dsqrt2 in types:
        return Dsqrt2
    elif Zsqrt2 in types:
        if D in types:
            return Dsqrt2
<<<<<<< HEAD
        else:
            return Zsqrt2
    else:
        raise ValueError(
            f"Conversion between {', '.join([t.__name__ for t in types])} is not supported."
        )


lamb: Zsqrt2 = Zsqrt2(1, 1)
inv_lamb: Zsqrt2 = Zsqrt2(-1, 1)
=======
        return Zsqrt2
    raise ValueError(
        f"Conversion between {', '.join([t.__name__ for t in types])} is not supported."
    )


Ring = Union[D, Domega, Zomega, Dsqrt2, Zsqrt2]

# lambda = 1 + \u221A2 is used to scale 1D grid problems.
lamb: Zsqrt2 = Zsqrt2(1, 1)

# inv_lambda = -1 + \u221A2 is the inverse of lambda. It is used to scale 1D grid problem.
inv_lamb: Zsqrt2 = -lamb.sqrt2_conjugate()
>>>>>>> 22030d19
<|MERGE_RESOLUTION|>--- conflicted
+++ resolved
@@ -185,18 +185,7 @@
             return D(self.num * nb.num, self.denom + nb.denom)
         elif isinstance(nb, Integral):
             return D(self.num * nb, self.denom)
-<<<<<<< HEAD
-        elif issubclass(type(nb), Domega):
-            return nb.__mul__(self)
-        try:
-            return nb.__rmul__(self)
-        except AttributeError:
-            raise TypeError(
-                f"Product operation is not defined between {self.__class__.__name__} and {type(nb).__name__}."
-            )
-=======
         raise TypeError(f"Product operation is not defined between D and {type(nb).__name__}.")
->>>>>>> 22030d19
 
     def __rmul__(self, nb: Any) -> D:
         """Define the right multiplication of integers with the D class."""
@@ -465,19 +454,11 @@
 
     def __repr__(self) -> str:
         """Define the string representation of the class."""
-<<<<<<< HEAD
-        sign: Callable[[D], str] = lambda coeff: "+" if coeff.num >= 0 else "-"
-        value: Callable[[D], str] = lambda coeff: (str(coeff) if coeff.num >= 0 else str(-coeff))
-        omega: Callable[[int], str] = lambda index: ("ω" + str(index) if index > 0 else "")
-        if all([coeff.num == 0 for coeff in self]):
-            return "0"
-=======
         sign: Callable[[D], str] = lambda coeff: "+" if coeff >= 0 else "-"
         value: Callable[[D], str] = lambda coeff: str(coeff) if coeff >= 0 else str(-coeff)
         omega: Callable[[int], str] = lambda index: "\u03C9" + str(index) if index > 0 else ""
         if self._is_D:
             return str(self.d)
->>>>>>> 22030d19
         else:
             output: str = ""
             for index, coeff in enumerate(self):
@@ -578,20 +559,13 @@
             b: D = -(self.a * nb.a) + (self.b * nb.d) + (self.c * nb.c) + (self.d * nb.b)
             c: D = -(self.a * nb.b) + -(self.b * nb.a) + (self.c * nb.d) + (self.d * nb.c)
             d: D = -(self.a * nb.c) + -(self.b * nb.b) + -(self.c * nb.a) + (self.d * nb.d)
-<<<<<<< HEAD
-            return Domega(a, b, c, d).convert(output_type(type(self), type(nb)))
+            return Domega(a, b, c, d).convert(_output_type(type(self), type(nb)))
         try:
             return nb.__rmul__(self)
         except AttributeError:
             raise TypeError(
                 f"Product operation is not defined between {self.__class__.__name__} and {type(nb).__name__}."
             )
-=======
-            return Domega(a, b, c, d).convert(_output_type(type(self), type(nb)))
-        raise TypeError(
-            f"Product operation is not defined between {self.__class__.__name__} and {type(nb).__name__}."
-        )
->>>>>>> 22030d19
 
     def __rmul__(self, nb: Any) -> Ring:
         """Define the right multiplication of integers and D objects with the Domega class."""
@@ -726,21 +700,6 @@
     def __repr__(self) -> str:
         """Define the string representation of the ring element."""
         repr: str = ""
-<<<<<<< HEAD
-        if self.p != 0:
-            repr += str(self.p)
-            if self.q != 0:
-                if self.q > 0:
-                    repr += f"+{self.q if self.q != 1 else ''}√2"
-                elif self.q < 0:
-                    repr += f"-{-self.q if self.q != -1 else ''}√2"
-        elif self.q != 0:
-            if self.q == -1:
-                repr += "-"
-            repr += f"{self.q if self.q != 1 and self.q != -1 else ''}√2"
-        else:
-            repr += str(0)
-=======
         if self == 0:
             return str(0)
         elif self.p != 0:
@@ -749,7 +708,6 @@
             repr += f"{"- " if self.q < 0 else "+ "}"
             repr += f"{str(abs(self.q)) if abs(self.q) != 1 else ""}"
             repr += "\u221a2"
->>>>>>> 22030d19
         return repr
 
     def __float__(self) -> float:
@@ -857,18 +815,6 @@
     elif Zsqrt2 in types:
         if D in types:
             return Dsqrt2
-<<<<<<< HEAD
-        else:
-            return Zsqrt2
-    else:
-        raise ValueError(
-            f"Conversion between {', '.join([t.__name__ for t in types])} is not supported."
-        )
-
-
-lamb: Zsqrt2 = Zsqrt2(1, 1)
-inv_lamb: Zsqrt2 = Zsqrt2(-1, 1)
-=======
         return Zsqrt2
     raise ValueError(
         f"Conversion between {', '.join([t.__name__ for t in types])} is not supported."
@@ -881,5 +827,4 @@
 lamb: Zsqrt2 = Zsqrt2(1, 1)
 
 # inv_lambda = -1 + \u221A2 is the inverse of lambda. It is used to scale 1D grid problem.
-inv_lamb: Zsqrt2 = -lamb.sqrt2_conjugate()
->>>>>>> 22030d19
+inv_lamb: Zsqrt2 = -lamb.sqrt2_conjugate()