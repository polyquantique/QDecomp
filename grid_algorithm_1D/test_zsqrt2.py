import math
from typing import Any

import numpy as np
import pytest
from numpy.random import randint

from Zsqrt2 import Zsqrt2


@pytest.mark.parametrize(
    ("a", "b"),
    [
        (1.0, 2),       # float
        (1, 2.0),       # float
        (1.0, 2.0),     # float
        (1 + 1.0j, 2),  # complex
        ("a", 2),       # string
        ([1], 2),       # list
        ((1,), 2),      # tuple
        (range(5), 2),  # range
        ({1: 1}, 2),    # dict
        ({1,}, 2,),     # set
        (None, 2),      # None
    ],
)
def test_init_exceptions(a: Any, b: Any) -> None:
    """Test the raise of type errors when giving wrong argument type in Zsqrt2 class"""
    with pytest.raises(TypeError, match="Expected inputs to be of type int, but got"):
        Zsqrt2(a, b)


def test_repr() -> None:
    """Test the string representation of the Zsqrt2 class"""
<<<<<<< HEAD
    ring_element = Zsqrt2(a, b)
    if a == 0 and b == 0:
        assert str(ring_element) == str(0)
    else:
        assert str(ring_element) == (
            lambda input: (
                f"{input[0]} + {input[1]}√2" if input[1] >= 0 else f"{input[0]} - {-input[1]}√2"
            )
        )((a, b))
=======
    nb = [
        (Zsqrt2(1, 1), "1+√2"),
        (Zsqrt2(1, -1), "1-√2"),
        (Zsqrt2(1, 2), "1+2√2"),
        (Zsqrt2(1, -2), "1-2√2"),
        (Zsqrt2(0, 1), "√2"),
        (Zsqrt2(0, -1), "-√2"),
        (Zsqrt2(0, 2), "2√2"),
        (Zsqrt2(0, -2), "-2√2"),
        (Zsqrt2(1, 0), "1"),
        (Zsqrt2(-1, 0), "-1"),
        (Zsqrt2(0, 0), "0"),
    ]
    assert all([str(ni[0]) == ni[1] for ni in nb])
>>>>>>> 2744e1a1


def test_get_item() -> None:
    """Test the __get_item__ dunder method of the Zsqrt2 class"""
    a, b = randint(-100, 101, 2)
    ring_element = Zsqrt2(a, b)
    assert ring_element[0] == a and ring_element[1] == b


@pytest.mark.parametrize(("a", "b"), [randint(-100, 101, size=2) for i in range(15)] + [(0, 0)])
def test_float_repr(a: int, b: int) -> None:
    """Test the float representation of the Zsqrt2 class."""
    ring_element = Zsqrt2(a, b)
    assert math.isclose(float(ring_element), a + b * math.sqrt(2))


@pytest.mark.parametrize(
    "n1", [-10, 5, 0, Zsqrt2(-10, 5), Zsqrt2(5, 5), Zsqrt2(5, -10), Zsqrt2(-10, -10), Zsqrt2(0, 0)]
)
@pytest.mark.parametrize(
    "n2", [-10, 5, 0, Zsqrt2(-10, 5), Zsqrt2(5, 5), Zsqrt2(5, -10), Zsqrt2(-10, -10), Zsqrt2(0, 0)]
)
def test_addition(n1: Zsqrt2 | int, n2: Zsqrt2 | int) -> None:
    """Test the addition definition of Zsqrt2 class"""
    if not (isinstance(n1, int) and isinstance(n2, int)):
        sum = n1 + n2
        n = n1
        n += n2
        assert (
            isinstance(sum, Zsqrt2)
            and math.isclose(float(sum), float(n1) + float(n2))
            and math.isclose(float(sum), float(n))
        )


@pytest.mark.parametrize(
    "nb", [1.0, 1 + 1.0j, "1", float(Zsqrt2(1, 1)), [1], (1,), {1}, {1: 1}, None, range(5)]
)
def test_addition_type_exceptions(nb: Any) -> None:
    """Test the raise of a type error when doing a summation of a Z[sqrt2] with an element that is not of type int or Z[sqrt2]."""
    ring_element = Zsqrt2(randint(-100, 101), randint(-100, 101))
    with pytest.raises(TypeError):
        ring_element + nb
    with pytest.raises(TypeError):
        nb + ring_element


@pytest.mark.parametrize(
    "n1", [-10, 5, 0, Zsqrt2(-10, 5), Zsqrt2(5, 5), Zsqrt2(5, -10), Zsqrt2(-10, -10), Zsqrt2(0, 0)]
)
@pytest.mark.parametrize(
    "n2", [-10, 5, 0, Zsqrt2(-10, 5), Zsqrt2(5, 5), Zsqrt2(5, -10), Zsqrt2(-10, -10), Zsqrt2(0, 0)]
)
def test_subtraction(n1: Zsqrt2 | int, n2: Zsqrt2 | int) -> None:
    """Test the subtraction definition of Zsqrt2 class"""
    if not (isinstance(n1, int) and isinstance(n2, int)):
        sub = n1 - n2
        n = n1
        n -= n2
        assert (
            isinstance(sub, Zsqrt2)
            and math.isclose(float(sub), float(n1) - float(n2))
            and math.isclose(float(sub), float(n))
        )


@pytest.mark.parametrize(
    "nb", [1.0, 1 + 1.0j, "1", float(Zsqrt2(1, 1)), [1], (1,), {1}, {1: 1}, None, range(5)]
)
def test_subtraction_type_exceptions(nb: Any) -> None:
    """Test the raise of a type error when doing a subtraction of a Z[sqrt2] with an element that is not of type int or Z[sqrt2]."""
    ring_element = Zsqrt2(randint(-100, 101), randint(-100, 101))
    with pytest.raises(TypeError):
        ring_element - nb
    with pytest.raises(TypeError):
        nb - ring_element


@pytest.mark.parametrize(
    "n1", [-10, 5, 0, Zsqrt2(-10, 5), Zsqrt2(5, 5), Zsqrt2(5, -10), Zsqrt2(-10, -10), Zsqrt2(0, 0)]
)
@pytest.mark.parametrize(
    "n2", [-10, 5, 0, Zsqrt2(-10, 5), Zsqrt2(5, 5), Zsqrt2(5, -10), Zsqrt2(-10, -10), Zsqrt2(0, 0)]
)
def test_product(n1: Zsqrt2 | int, n2: Zsqrt2 | int) -> None:
    """Test the product definition of Zsqrt2 class"""
    if not (isinstance(n1, int) and isinstance(n2, int)):
        prod = n1 * n2
        n = n1
        n *= n2
        assert (
            isinstance(prod, Zsqrt2)
            and math.isclose(float(prod), float(n1) * float(n2))
            and math.isclose(float(prod), float(n))
        )


@pytest.mark.parametrize(
    "nb", [1.0, 1 + 1.0j, "1", float(Zsqrt2(1, 1)), [1], (1,), {1}, {1: 1}, None, range(5)]
)
def test_product_type_exceptions(nb: Any) -> None:
    """Test the raise of a type error when doing a multiplication of a Z[sqrt2] with an element that is not of type int or Z[sqrt2]."""
    ring_element = Zsqrt2(randint(-100, 101), randint(-100, 101))
    with pytest.raises(TypeError):
        ring_element * nb
    with pytest.raises(TypeError):
        nb * ring_element


@pytest.mark.parametrize(
    "base", [Zsqrt2(randint(-20, 20), randint(-20, 20)) for i in range(15)] + [Zsqrt2(0, 0)]
)
@pytest.mark.parametrize("power", np.arange(0, 10, 1))
def test_power(base: Zsqrt2, power: int) -> None:
    """Test the power definition of Zsqrt2 class."""
    result = base**power
    n = base
    n **= power
    assert (
        isinstance(result, Zsqrt2)
        and math.isclose(float(result), float(base) ** power)
        and math.isclose(float(result), float(n))
    )


@pytest.mark.parametrize(
    "nb", [1.0, 1 + 1.0j, "1", float(Zsqrt2(1, 1)), [1], (1,), {1}, {1: 1}, None, range(5)]
)
def test_power_type_exceptions(nb: Any) -> None:
    """Test the raise of a type error when raising a Z[sqrt2] element to a non-integer power."""
    ring_element = Zsqrt2(randint(-100, 101), randint(-100, 101))
    with pytest.raises(TypeError):
        ring_element**nb
    with pytest.raises(TypeError):
        nb**ring_element


def test_power_value_exception() -> None:
    """Test the raise of a value error when the exponent is negative"""
    ring_element = Zsqrt2(randint(-100, 101), randint(-100, 101))
    with pytest.raises(ValueError, match="Expected power to be a positive integer, but got"):
        ring_element**-1


@pytest.mark.parametrize(
    "nb", [Zsqrt2(1, 1), Zsqrt2(1, -1), Zsqrt2(-1, 1), Zsqrt2(-1, -1), Zsqrt2(0, 0)]
)
def test_negation(nb: Zsqrt2) -> None:
    """Test the negation of a Zsqrt2 element."""
    assert float(-nb) == -float(nb) and isinstance(-nb, Zsqrt2)


@pytest.mark.parametrize(
    "nb", [Zsqrt2(randint(-100, 101), randint(-100, 101)) for i in range(15)] + [Zsqrt2(0, 0)]
)
@pytest.mark.parametrize("precision", [-5, -3, -1, 1, 1, 3, 5, None])
def test_rounding(nb: Zsqrt2, precision: int) -> None:
    """Test the rounding of a Zsqrt2 element."""
    assert round(nb, precision) == round(float(nb), precision)


@pytest.mark.parametrize(
    "nb", [Zsqrt2(randint(-100, 101), randint(-100, 101)) for i in range(15)] + [Zsqrt2(0, 0)]
)
def test_floor(nb: Zsqrt2) -> None:
    """Test the floor rounding of a Zsqrt2 element."""
    assert math.floor(nb) == math.floor(float(nb))


@pytest.mark.parametrize(
    "nb", [Zsqrt2(randint(-100, 101), randint(-100, 101)) for i in range(15)] + [Zsqrt2(0, 0)]
)
def test_ceil(nb: Zsqrt2) -> None:
    """Test the ceil rounding of a Zsqrt2 element."""
    assert math.ceil(nb) == math.ceil(float(nb))


@pytest.mark.parametrize(("a", "b"), [randint(-100, 101, size=2) for i in range(15)] + [(0, 0)])
def test_conjugate(a: int, b: int) -> None:
    """Test the √2-conjugation of a ring element."""
    ring_element = Zsqrt2(a, b)
    assert ring_element.conjugate() == Zsqrt2(a, -b)


@pytest.mark.parametrize(
    "n1", [-10, 5, 0, Zsqrt2(-10, 5), Zsqrt2(5, 5), Zsqrt2(5, -10), Zsqrt2(-10, -10), Zsqrt2(0, 0)]
)
@pytest.mark.parametrize(
    "n2", [-10, 5, 0, Zsqrt2(-10, 5), Zsqrt2(5, 5), Zsqrt2(5, -10), Zsqrt2(-10, -10), Zsqrt2(0, 0)]
)
def test__eq__(n1: Zsqrt2 | int, n2: Zsqrt2 | int):
    """Test the equality of Zsqrt2 class."""
    if float(n1) == float(n2):
        assert n1 == n2
    else:
        assert n1 != n2<|MERGE_RESOLUTION|>--- conflicted
+++ resolved
@@ -32,17 +32,6 @@
 
 def test_repr() -> None:
     """Test the string representation of the Zsqrt2 class"""
-<<<<<<< HEAD
-    ring_element = Zsqrt2(a, b)
-    if a == 0 and b == 0:
-        assert str(ring_element) == str(0)
-    else:
-        assert str(ring_element) == (
-            lambda input: (
-                f"{input[0]} + {input[1]}√2" if input[1] >= 0 else f"{input[0]} - {-input[1]}√2"
-            )
-        )((a, b))
-=======
     nb = [
         (Zsqrt2(1, 1), "1+√2"),
         (Zsqrt2(1, -1), "1-√2"),
@@ -57,7 +46,6 @@
         (Zsqrt2(0, 0), "0"),
     ]
     assert all([str(ni[0]) == ni[1] for ni in nb])
->>>>>>> 2744e1a1
 
 
 def test_get_item() -> None:
