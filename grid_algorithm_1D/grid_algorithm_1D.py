import math
import os
from pathlib import Path
from typing import Sequence

import matplotlib.pyplot as plt
import numpy as np

from Zsqrt2 import Zsqrt2, inv_lamb, lamb


def solve_grid_problem_1d(
    A: Sequence[float | int], B: Sequence[float | int], plot_solutions: bool = False
) -> list[Zsqrt2]:
    """Solves the 1 dimensional grid problem for two sets and returns the result.

    Given two real closed sets A and B, this function finds all the solutions x in the ring Z[sqrt(2)] such that
    x is in A and the √2-conjugate of x is in B.

    Args:
        A (Sequence[float | int]): Bounds of the first interval.
        B (Sequence[float | int]): Bounds of the second interval.
        plot_solutions (bool): Plot all solutions to the problem on the real axis if set to True.

    Returns:
        list[Zsqrt2]: The list of solutions to the grid problem.

    Raises:
        TypeError: If A and B intervals are not subscriptable.
        TypeError: If A and B intervals are not of length 2.
        TypeError: If intervals limits are not real numbers.
        ValueError: If intervals limits are not in ascending order.
    """
    if not hasattr(A, "__getitem__") or not hasattr(B, "__getitem__"):
        raise TypeError(f"Expected input intervals to be subscriptable.")
    elif len(list(A)) != 2 or len(list(B)) != 2:
        raise TypeError(
            f"Intervals must be of length 2 but got length {len(list(A)) if len(list(A)) != len(list(B)) else len(list(B))}"
        )
    elif not all([(isinstance(i, (float, int, np.int32, np.int64))) for i in list(A) + list(B)]):
        raise TypeError("Interval limits must be real numbers.")
    elif A[0] >= A[1] or B[0] >= B[1]:
        raise ValueError("Intervals A and B must have A[0] < A[1] and B[0] < B[1].")

    # Definitions of the intervals and deltaA
    A_interval: np.ndarray = np.array(A)
    B_interval: np.ndarray = np.array(B)
    deltaA: float = A_interval[1] - A_interval[0]

    # Scaling of the intervals to have lamb^-1 <= deltaA < 1
    is_smaller_case: bool = False
    if deltaA > 1:
        n_scaling: int = math.ceil(-math.log(deltaA) / math.log(inv_lamb))
        A_scaled: np.ndarray = A_interval * float(inv_lamb**n_scaling)
        B_scaled: np.ndarray = B_interval * float((-lamb) ** n_scaling)
    elif deltaA == 1:
        n_scaling = 1
        A_scaled = A_interval * float(inv_lamb**n_scaling)
        B_scaled = B_interval * float((-lamb) ** n_scaling)
    elif deltaA < float(inv_lamb):
        is_smaller_case = True
        n_scaling = math.ceil(math.log(float(inv_lamb) / deltaA) / math.log(lamb))
        A_scaled = A_interval * float(lamb**n_scaling)
        B_scaled = B_interval * float(lamb.conjugate() ** n_scaling)
    else:
        A_scaled = A_interval
        B_scaled = B_interval

    # Flip the interval if multiplied by a negative number
    if n_scaling % 2 == 1:
        B_scaled = np.flip(B_scaled)

    # Interval to find b (√2 coefficient of the ring element)
    b_interval_scaled: np.ndarray = np.array(
        [
            (A_scaled[0] - B_scaled[1]) / math.sqrt(8),
            (A_scaled[1] - B_scaled[0]) / math.sqrt(8),
        ]
    )
    b_start: int = math.ceil(b_interval_scaled[0])
    b_end: int = math.floor(b_interval_scaled[-1])

    alpha: list[Zsqrt2] = []
    for bi in list(range(b_start, b_end + 1)):
        # Interval to look for a (Integer coefficient of the ring element)
        a_interval_scaled: list[float] = [
            A_scaled[0] - bi * math.sqrt(2),
            A_scaled[1] - bi * math.sqrt(2),
        ]
        # If there is an integer if this interval
        if math.ceil(a_interval_scaled[0]) == math.floor(a_interval_scaled[1]):
            alpha_scaled = math.ceil(a_interval_scaled[0]) + bi * math.sqrt(2)
            alpha_conjugate_scaled = math.ceil(a_interval_scaled[0]) - bi * math.sqrt(2)
            # If the solutions for a and b is a solution for the scaled grid problem for A and B
            if (
                alpha_scaled >= A_scaled[0]
                and alpha_scaled <= A_scaled[1]
                and alpha_conjugate_scaled >= B_scaled[0]
                and alpha_conjugate_scaled <= B_scaled[1]
            ):
                # Append the unscaled solution to the list of solutions
                alpha.append(
                    Zsqrt2(math.ceil(a_interval_scaled[0]), bi)
                    * (lambda is_smaller: inv_lamb if is_smaller else lamb)(is_smaller_case)
                    ** n_scaling
                )

    # Print the outcome of the algorithm
    if len(alpha) == 0:
        print("No solutions were found for the grid problem.")
    else:
        print(f"{len(alpha)} solutions were found.")

    # Plot the solutions if plot_solution is set to True
    if plot_solutions:
        plt.figure(figsize=(8, 3))
        plt.axhline(color="k", linestyle="--", linewidth=0.7)
        plt.axvline(color="k", linestyle="--", linewidth=0.7)
        plt.grid(axis="x", which="both")
        plt.scatter(
            [float(i) for i in alpha],
            [0] * len(alpha),
            color="blue",
            s=25,
            label=r"$\alpha$",
        )
        plt.scatter(
            [float(i.conjugate()) for i in alpha],
            [0] * len(alpha),
            color="red",
            s=20,
            marker="x",
            label=r"$\alpha^\bullet$",
        )
        plt.ylim((-1, 1))
        plt.axvspan(A_interval[0], A_interval[1], color="blue", alpha=0.2, label="A")
        plt.axvspan(B_interval[0], B_interval[1], color="red", alpha=0.2, label="B")
        plt.title(
            f"Solutions for the 1 dimensional grid problem for A = {list(A)} and B = {list(B)}"
        )
        plt.yticks([])
        plt.legend()
<<<<<<< HEAD
        Path("Solutions").mkdir(parents=True, exist_ok=True)
        plt.savefig(os.path.join("Solutions", "solutions.png"), dpi=200)
        plt.show()
=======
        Path(os.path.join(os.path.dirname(os.path.abspath(__file__)), "Solutions")).mkdir(
            parents=True, exist_ok=True
        )
        plt.savefig(
            os.path.join(os.path.dirname(os.path.abspath(__file__)), "Solutions", "solutions.png"),
            dpi=200,
        )
>>>>>>> 0a58de57

    return alpha


if __name__ == "__main__":
<<<<<<< HEAD
    solve_grid_problem_1d((0, 100), (200, 300), plot_solutions=True)
=======
    solve_grid_problem_1d((1, 6), (10, 12), plot_solutions=True)
>>>>>>> 0a58de57
<|MERGE_RESOLUTION|>--- conflicted
+++ resolved
@@ -140,11 +140,6 @@
         )
         plt.yticks([])
         plt.legend()
-<<<<<<< HEAD
-        Path("Solutions").mkdir(parents=True, exist_ok=True)
-        plt.savefig(os.path.join("Solutions", "solutions.png"), dpi=200)
-        plt.show()
-=======
         Path(os.path.join(os.path.dirname(os.path.abspath(__file__)), "Solutions")).mkdir(
             parents=True, exist_ok=True
         )
@@ -152,14 +147,9 @@
             os.path.join(os.path.dirname(os.path.abspath(__file__)), "Solutions", "solutions.png"),
             dpi=200,
         )
->>>>>>> 0a58de57
 
     return alpha
 
 
 if __name__ == "__main__":
-<<<<<<< HEAD
-    solve_grid_problem_1d((0, 100), (200, 300), plot_solutions=True)
-=======
-    solve_grid_problem_1d((1, 6), (10, 12), plot_solutions=True)
->>>>>>> 0a58de57
+    solve_grid_problem_1d((1, 6), (10, 12), plot_solutions=True)